.PHONY: all compose docker build run test coverage format clean
.DEFAULT_GOAL:=all
SRCS=$(shell find . -name '*.cc')
HDRS=$(shell find . -name '*.h')
TARGET:=//src/main:auth-server
BAZEL_FLAGS:=--incompatible_depset_is_not_iterable=false --verbose_failures

all: build test

<<<<<<< HEAD
docker:
	docker build -f build/Dockerfile.builder -t authservice:$(USER) .
=======
compose: docker
	openssl req -out run/envoy/tls.crt -new -keyout run/envoy/tls.pem -newkey rsa:2048 -batch -nodes -verbose -x509 -subj "/CN=localhost" -days 365
	docker-compose up

docker:
	rm -rf build_release && mkdir -p build_release && cp -r bazel-bin/ build_release && docker build -f build/Dockerfile.builder -t authservice:$(USER) .

docker-compile-env:
	docker build -f build/Dockerfile.interactive-compile-environment -t authservice-build-env:$(USER) .
>>>>>>> 27ac89bc

bazel-bin/src/main/auth-server:
	bazel build $(BAZEL_FLAGS) //src/main:auth-server

build:
	bazel build $(BAZEL_FLAGS) //src/...

run:
	bazel run $(TARGET)

test:
	bazel test $(BAZEL_FLAGS) --strategy=TestRunner=standalone --test_output=all //test/...

coverage:
	bazel coverage --instrumentation_filter=//src/ //...

format:
	clang-format -i -style=Google -sort-includes $(SRCS) $(HDRS)

clean:
	bazel clean --expunge

dep-graph.dot:
	bazel query --nohost_deps --noimplicit_deps "deps($(TARGET))" --output graph > $@<|MERGE_RESOLUTION|>--- conflicted
+++ resolved
@@ -7,10 +7,6 @@
 
 all: build test
 
-<<<<<<< HEAD
-docker:
-	docker build -f build/Dockerfile.builder -t authservice:$(USER) .
-=======
 compose: docker
 	openssl req -out run/envoy/tls.crt -new -keyout run/envoy/tls.pem -newkey rsa:2048 -batch -nodes -verbose -x509 -subj "/CN=localhost" -days 365
 	docker-compose up
@@ -20,7 +16,6 @@
 
 docker-compile-env:
 	docker build -f build/Dockerfile.interactive-compile-environment -t authservice-build-env:$(USER) .
->>>>>>> 27ac89bc
 
 bazel-bin/src/main/auth-server:
 	bazel build $(BAZEL_FLAGS) //src/main:auth-server
