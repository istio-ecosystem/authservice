--- conflicted
+++ resolved
@@ -642,11 +642,11 @@
         parsed_uri.GetHost(), std::to_string(parsed_uri.GetPort()), yield);
     beast::get_lowest_layer(stream).async_connect(results, yield);
 
-<<<<<<< HEAD
-    // Set up an HTTP POST request message
-=======
-    // Set up an HTTP simple get request message
->>>>>>> 9310b8ee
+// <<<<<<< healthcheck3
+//     // Set up an HTTP POST request message
+// =======
+//     // Set up an HTTP simple get request message
+// >>>>>>> master
     beast::http::request<beast::http::string_body> req{
         beast::http::verb::get, parsed_uri.GetPathQueryFragment(), version};
     req.set(beast::http::field::host, parsed_uri.GetHost());
@@ -665,7 +665,7 @@
     beast::flat_buffer buffer;
     response_t res(new beast::http::response<beast::http::string_body>);
     beast::http::async_read(stream, buffer, *res, yield);
-<<<<<<< HEAD
+// <<<<<<< healthcheck3
 
     // Gracefully close the socket.
     // Receive an error code instead of throwing an exception if this fails, so
@@ -684,8 +684,8 @@
       }
     }
 
-=======
->>>>>>> 9310b8ee
+// =======
+// >>>>>>> master
     return res;
     // If we get here then the connection is closed gracefully
   } catch (std::exception const &e) {
