--- conflicted
+++ resolved
@@ -385,12 +385,8 @@
     int version = 11;
 
     ssl::context ctx(ssl::context::tlsv12_client);
-<<<<<<< HEAD
     ctx.set_verify_mode(options.verify_peer_ ? ssl::verify_peer
                                              : ssl::verify_none);
-=======
-    ctx.set_verify_mode(ssl::verify_none);
->>>>>>> d8dcfe4a
     ctx.set_default_verify_paths();
 
     if (!options.ca_cert_.empty()) {
@@ -516,12 +512,8 @@
     int version = 11;
 
     ssl::context ctx(ssl::context::tlsv12_client);
-<<<<<<< HEAD
     ctx.set_verify_mode(options.verify_peer_ ? ssl::verify_peer
                                              : ssl::verify_none);
-=======
-    ctx.set_verify_mode(ssl::verify_none);
->>>>>>> d8dcfe4a
     ctx.set_default_verify_paths();
 
     if (!options.ca_cert_.empty()) {
