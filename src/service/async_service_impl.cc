--- conflicted
+++ resolved
@@ -25,13 +25,11 @@
                         &parent_.cq_, this);
 }
 
-void ProcessingStateV2::Proceed(bool is_drain) {
-  if (!is_drain) {
-    // Spawn a new instance to serve new clients while we process this one
-    // This will later be pulled off the queue for processing and ultimately
-    // deleted in the destructor of CompleteState
-    parent_.createV2(service_);
-  }
+void ProcessingStateV2::Proceed() {
+  // Spawn a new instance to serve new clients while we process this one
+  // This will later be pulled off the queue for processing and ultimately
+  // deleted in the destructor of CompleteState
+  parent_.createV2(service_);
 
   spdlog::trace("Launching V2 request processor worker");
 
@@ -60,13 +58,11 @@
                         &parent_.cq_, this);
 }
 
-void ProcessingState::Proceed(bool is_drain) {
-  if (!is_drain) {
-    // Spawn a new instance to serve new clients while we process this one
-    // This will later be pulled off the queue for processing and ultimately
-    // deleted in the destructor of CompleteState
-    parent_.create(service_);
-  }
+void ProcessingState::Proceed() {
+  // Spawn a new instance to serve new clients while we process this one
+  // This will later be pulled off the queue for processing and ultimately
+  // deleted in the destructor of CompleteState
+  parent_.create(service_);
 
   spdlog::trace("Launching request processor worker");
 
@@ -89,7 +85,7 @@
       });
 }
 
-void CompleteState::Proceed(bool) {
+void CompleteState::Proceed() {
   spdlog::trace("Processing completion and deleting state");
 
   delete processor_v2_;
@@ -187,7 +183,6 @@
     void *tag;
     bool ok;
     while (cq_->Next(&tag, &ok)) {
-      bool is_drain = false;
       // Block waiting to read the next event from the completion queue. The
       // event is uniquely identified by its tag, which in this case is the
       // memory address of a CallData instance.
@@ -195,31 +190,13 @@
       // tells us whether there is any kind of event or cq_ is shutting down.
       if (!ok) {
         spdlog::error("{}: Unexpected error: !ok", __func__);
-        is_drain = true;
       }
 
-      static_cast<ServiceState *>(tag)->Proceed(is_drain);
+      static_cast<ServiceState *>(tag)->Proceed();
     }
   } catch (const std::exception &e) {
     spdlog::error("{}: Unexpected error: {}", __func__, e.what());
   }
-<<<<<<< HEAD
-=======
-
-  // Reset the work item for the IO service will terminate once it finishes any
-  // outstanding jobs
-  work.reset();
-
-  // The `SchedulePeriodicCleanupTask` is scheduled with `timer_`, which is
-  // bound with the io_context_. Calling `stop()` explicitly ensures that the
-  // periodic task won't be further scheduled onto `io_context` internal
-  // scheduling queue. Therefore the thread running periodic task can be
-  // terminated and joined here. This is because we will suffer from
-  // non-termination of I/O thread completion with non-empty internal scheduling
-  // queue.
-  io_context_->stop();
-  threadpool.join_all();
->>>>>>> f3a597d0
 }
 
 void AsyncAuthServiceImpl::SchedulePeriodicCleanupTask() {
@@ -242,7 +219,7 @@
   timer_.async_wait(timer_handler_function_);
 }
 
-void AsyncAuthServiceImpl::shutdown() {
+void AsyncAuthServiceImpl::Shutdown() {
   spdlog::info("Server shutting down");
 
   // Start shutting down gRPC
@@ -285,16 +262,5 @@
   thread_pool_.join_all();
 }
 
-AsyncAuthServiceImpl *AsyncAuthServiceImpl::instance = 0;
-
-AsyncAuthServiceImpl *AsyncAuthServiceImpl::get(const config::Config &config) {
-  if (instance == 0) {
-    instance = new AsyncAuthServiceImpl(config);
-  }
-  return instance;
-}
-
-AsyncAuthServiceImpl *AsyncAuthServiceImpl::get() { return instance; }
-
 }  // namespace service
 }  // namespace authservice