--- conflicted
+++ resolved
@@ -118,13 +118,12 @@
       interval_in_seconds_(60),
       timer_(*io_context_, interval_in_seconds_) {
   for (const auto &chain_config : config_.chains()) {
-<<<<<<< HEAD
-    auto chain = config_.has_default_oidc_config() ? std::make_unique<filters::FilterChainImpl>(config_.default_oidc_config(), chain_config, config.threads()) 
-      : std::make_unique<filters::FilterChainImpl>(chain_config, config.threads());
-=======
-    std::unique_ptr<filters::FilterChain> chain(
-        new filters::FilterChainImpl(chain_config, config_.threads()));
->>>>>>> 905dbe6d
+    auto chain =
+        config_.has_default_oidc_config()
+            ? std::make_unique<filters::FilterChainImpl>(
+                  config_.default_oidc_config(), chain_config, config.threads())
+            : std::make_unique<filters::FilterChainImpl>(chain_config,
+                                                         config.threads());
     chains_.push_back(std::move(chain));
   }
   grpc::ServerBuilder builder;
