--- conflicted
+++ resolved
@@ -68,10 +68,6 @@
   const std::vector<std::unique_ptr<filters::FilterChain>>& chains_;
   tcp::acceptor acceptor_;
   tcp::socket sock_;
-<<<<<<< HEAD
-  std::thread th_;
-=======
->>>>>>> ec5d6271
 };
 
 }  // namespace service
