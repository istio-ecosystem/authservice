#pragma once

#include <boost/asio.hpp>
#include <boost/beast/core.hpp>
#include <boost/beast/core/flat_buffer.hpp>
#include <boost/beast/http.hpp>
#include <boost/beast/http/read.hpp>
#include <boost/beast/version.hpp>

#include "boost/asio/io_context.hpp"
#include "boost/asio/ip/address.hpp"
#include "boost/beast/core/error.hpp"
#include "boost/beast/http/status.hpp"
#include "boost/beast/http/verb.hpp"
#include "boost/beast/http/write.hpp"
#include "boost/system/error_code.hpp"
#include "boost/thread.hpp"
#include "src/filters/filter_chain.h"

namespace authservice {
namespace service {

namespace beast = boost::beast;    // from <boost/beast.hpp>
namespace http = beast::http;      // from <boost/beast/http.hpp>
using tcp = boost::asio::ip::tcp;  // from <boost/asio/ip/tcp.hpp>

class HealthcheckAsyncServer;

/**
 * Abstracted HTTP connection for handling request for healthcheck.
 */
class HealthcheckHttpConnection {
 public:
  HealthcheckHttpConnection(
      HealthcheckAsyncServer& parent,
      const std::vector<std::unique_ptr<filters::FilterChain>>& chains,
      tcp::socket sock);

 private:
  void startRead();
  void onReadDone();
  void startWrite();
  void onWriteDone();

  tcp::socket sock_;
  const std::vector<std::unique_ptr<filters::FilterChain>>& chains_;
  http::request<http::dynamic_body> request_;
  http::response<http::dynamic_body> response_;
  beast::flat_buffer read_buffer_{256};
  boost::system::error_code ec_;
  HealthcheckAsyncServer& parent_;
};

class HealthcheckAsyncServer {
 public:
  HealthcheckAsyncServer(
      const std::vector<std::unique_ptr<filters::FilterChain>>& chains,
      std::string address, uint16_t port);

  ~HealthcheckAsyncServer();
<<<<<<< HEAD
=======

>>>>>>> 39833fbf
  int getPort() const { return acceptor_.local_endpoint().port(); }
  void removeConnection(HealthcheckHttpConnection* conn);

 private:
  void startAccept();

  std::list<HealthcheckHttpConnection*> active_connections_;
  const std::vector<std::unique_ptr<filters::FilterChain>>& chains_;
  boost::asio::io_context ioc_;
  tcp::acceptor acceptor_;
  tcp::socket sock_;
  boost::thread th_;
};

}  // namespace service
}  // namespace authservice<|MERGE_RESOLUTION|>--- conflicted
+++ resolved
@@ -58,10 +58,7 @@
       std::string address, uint16_t port);
 
   ~HealthcheckAsyncServer();
-<<<<<<< HEAD
-=======
 
->>>>>>> 39833fbf
   int getPort() const { return acceptor_.local_endpoint().port(); }
   void removeConnection(HealthcheckHttpConnection* conn);
 
