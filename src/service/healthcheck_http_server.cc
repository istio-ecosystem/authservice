--- conflicted
+++ resolved
@@ -63,25 +63,8 @@
     const std::vector<std::unique_ptr<filters::FilterChain>>& chains,
     std::string address, uint16_t port)
     : chains_(chains),
-<<<<<<< HEAD
-      acceptor_(ioc_, {beast::net::ip::make_address(address), port}),
-      sock_(ioc_),
-      th_([this] {
-        startAccept();
-
-        while (true) {
-          try {
-            ioc_.run();
-            break;
-          } catch (std::exception& e) {
-            spdlog::error("{}: {}", __func__, e.what());
-          }
-        }
-      }) {}
-=======
       acceptor_(ioc, {beast::net::ip::make_address(address), port}),
       sock_(ioc) {}
->>>>>>> ec5d6271
 
 HealthcheckAsyncServer::~HealthcheckAsyncServer() {
   for (auto&& conn : active_connections_) {
