--- conflicted
+++ resolved
@@ -63,10 +63,7 @@
   for (auto&& conn : active_connections_) {
     delete conn;
   }
-<<<<<<< HEAD
-=======
   active_connections_.clear();
->>>>>>> 39833fbf
   acceptor_.close();
   ioc_.stop();
   th_.join();
