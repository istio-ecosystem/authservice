#ifndef AUTHSERVICE_FILTER_CHAIN_H
#define AUTHSERVICE_FILTER_CHAIN_H

#include <memory>
#include <vector>

#include "boost/asio/io_context.hpp"
#include "config/config.pb.h"
#include "config/oidc/config.pb.h"
#include "envoy/service/auth/v3/external_auth.grpc.pb.h"
#include "src/filters/filter.h"
#include "src/filters/filter_factory.h"
#include "src/filters/oidc/jwks_resolver.h"
#include "src/filters/oidc/session_store.h"

namespace authservice {
namespace filters {
/**
 * FilterChain is an object that wraps a Pipe and the criteria for asserting
 * whether a Pipe should process a request.
 */
class FilterChain {
 public:
  virtual ~FilterChain() = default;

  /**
   * Name returns a name given to the filter chain for use in debugging and
   * logging.
   * @return the name of the filter chain.
   */
  virtual const std::string &Name() const = 0;

  /**
   * Matches can be used to identify whether a chain should be used to process a
   * request.
   * @param request the request to match against.
   * @return true if that chain should process a request else false.
   */
  virtual bool Matches(
      const ::envoy::service::auth::v3::CheckRequest *request) const = 0;

  /**
   * New creates a new filter instance that can be used to process a request.
   * @return a new filter instance.
   */
  virtual std::unique_ptr<Filter> New() = 0;

  /**
   * Invoked periodically to give the filter chain a chance to clean up expired
   * sessions and any other resources.
   */
  virtual void DoPeriodicCleanup() = 0;

  /**
   * Return true if JWKs on each filters are active.
   */
  virtual bool allJwksActiveInFilters() const = 0;
};

class FilterChainImpl : public FilterChain {
 private:
  unsigned int threads_;
  config::FilterChain config_;
  oidc::SessionStorePtr oidc_session_store_;
  oidc::JwksResolverCachePtr jwks_resolver_cache_;
<<<<<<< HEAD
  std::vector<FilterFactoryPtr> filter_factory_chain_;
=======
  std::vector<FilterFactoryPtr> filter_factories_;
>>>>>>> 8396eafe

 public:
  explicit FilterChainImpl(boost::asio::io_context &ioc,
                           config::FilterChain config, unsigned int threads);

  const std::string &Name() const override;

  bool Matches(
      const ::envoy::service::auth::v3::CheckRequest *request) const override;

  std::unique_ptr<Filter> New() override;

  virtual void DoPeriodicCleanup() override;

  bool allJwksActiveInFilters() const override;
};

}  // namespace filters
}  // namespace authservice
#endif  // AUTHSERVICE_FILTER_CHAIN_H<|MERGE_RESOLUTION|>--- conflicted
+++ resolved
@@ -54,7 +54,14 @@
   /**
    * Return true if JWKs on each filters are active.
    */
-  virtual bool allJwksActiveInFilters() const = 0;
+  virtual bool jwksActive() const = 0;
+
+  /**
+   * Replace existing jwks resolver cache.
+   * This will be utilized in unit test for dependency injection.
+   */
+  virtual void setJwksResolverCache(
+      oidc::JwksResolverCachePtr jwks_resolver_cache) = 0;
 };
 
 class FilterChainImpl : public FilterChain {
@@ -63,11 +70,7 @@
   config::FilterChain config_;
   oidc::SessionStorePtr oidc_session_store_;
   oidc::JwksResolverCachePtr jwks_resolver_cache_;
-<<<<<<< HEAD
-  std::vector<FilterFactoryPtr> filter_factory_chain_;
-=======
   std::vector<FilterFactoryPtr> filter_factories_;
->>>>>>> 8396eafe
 
  public:
   explicit FilterChainImpl(boost::asio::io_context &ioc,
@@ -82,7 +85,10 @@
 
   virtual void DoPeriodicCleanup() override;
 
-  bool allJwksActiveInFilters() const override;
+  bool jwksActive() const override;
+
+  void setJwksResolverCache(
+      oidc::JwksResolverCachePtr jwks_resolver_cache) override;
 };
 
 }  // namespace filters
