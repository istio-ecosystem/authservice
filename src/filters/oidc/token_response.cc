#include "token_response.h"
#include "absl/strings/match.h"
#include "google/protobuf/struct.pb.h"
#include "google/protobuf/util/json_util.h"
#include "jwt_verify_lib/struct_utils.h"
#include "jwt_verify_lib/verify.h"
#include "spdlog/spdlog.h"

namespace transparent_auth {
namespace filters {
namespace oidc {
namespace {
<<<<<<< HEAD
    const char *nonce_field = "nonce";
} // namespace
=======
const char *token_type_field = "token_type";
const char *bearer_token_type = "bearer";
const char *id_token_field = "id_token";
const char *access_token_field = "access_token";
}  // namespace
>>>>>>> de2310ac
TokenResponse::TokenResponse(const google::jwt_verify::Jwt &id_token)
    : id_token_(id_token) {}

void TokenResponse::SetAccessToken(absl::string_view access_token) {
  access_token_ = std::string(access_token.data(), access_token.size());
}

const google::jwt_verify::Jwt &TokenResponse::IDToken() const {
  return id_token_;
}

const std::string &TokenResponse::AccessToken() const { return access_token_; }

TokenResponseParserImpl::TokenResponseParserImpl(
    google::jwt_verify::JwksPtr keys)
    : keys_(std::move(keys)) {}

absl::optional<TokenResponse> TokenResponseParserImpl::Parse(
    const std::string &client_id, const std::string &nonce, const std::string &raw) const {
  ::google::protobuf::util::JsonParseOptions options;
  options.ignore_unknown_fields = true;
  options.case_insensitive_enum_parsing = false;
  ::google::protobuf::Struct message;
  ::google::protobuf::StringPiece str(raw.data());
  const auto status =
      ::google::protobuf::util::JsonStringToMessage(str, &message, options);
  if (!status.ok()) {
    spdlog::info("{}: JSON parsing error: {}", __func__,
                 status.message().data());
    return absl::nullopt;
  }
  auto fields = message.fields();
  // https://openid.net/specs/openid-connect-core-1_0.html#TokenResponse
  // token_type must be Bearer
  auto token_type = fields.find(token_type_field);
  if (token_type == fields.end() ||
      !(absl::EqualsIgnoreCase(
          token_type->second.string_value(),
          bearer_token_type))) {  // case insensitive comparison.
    spdlog::info("{}: missing or incorrect `token_type` in token response",
                 __func__);
    return absl::nullopt;
  }
  // There must be an id_token
  auto id_token_str = fields.find(id_token_field);
  if (id_token_str == fields.end() ||
      id_token_str->second.kind_case() !=
          google::protobuf::Value::kStringValue) {
    spdlog::info("{}: missing or invalid `id_token` in token response",
                 __func__);
    return absl::nullopt;
  }

  google::jwt_verify::Jwt id_token;
  auto jwt_status =
      id_token.parseFromString(id_token_str->second.string_value());
  if (jwt_status != google::jwt_verify::Status::Ok) {
    spdlog::info("{}: failed to parse `id_token` into a JWT: {}", __func__,
                 google::jwt_verify::getStatusString(jwt_status));
    return absl::nullopt;
  }
  // Verify our client_id is set as an entry in the token's `aud` field.
  std::vector<std::string> audiences = {client_id};
  jwt_status = google::jwt_verify::verifyJwt(id_token, *keys_, audiences);
  if (jwt_status != google::jwt_verify::Status::Ok) {
    spdlog::info("{}: `id_token` verification failed: {}", __func__, google::jwt_verify::getStatusString(jwt_status));
    return absl::nullopt;
  }
  // Verify the token contains a `nonce` claim and that it matches our expected value.
  std::string extracted_nonce;
  google::jwt_verify::StructUtils getter(id_token.payload_pb_);
  if (getter.GetString(nonce_field, &extracted_nonce) != google::jwt_verify::StructUtils::OK) {
    spdlog::info("{}: failed to retrieve `nonce` from id_token", __func__);
    return absl::nullopt;
  }
  if (nonce != extracted_nonce) {
    spdlog::info("{}: invlaid `nonce` field in id_token", __func__);
    return absl::nullopt;
  }
<<<<<<< HEAD
  return absl::make_optional<TokenResponse>(id_token);
=======
  // TODO: verify given nonce.
  auto result = absl::make_optional<TokenResponse>(id_token);
  // There might be an access token too.
  auto access_token_iter = fields.find(access_token_field);
  if (access_token_iter != fields.end()) {
    result->SetAccessToken(access_token_iter->second.string_value());
  }
  return result;
>>>>>>> de2310ac
}

}  // namespace oidc
}  // namespace filters
}  // namespace transparent_auth<|MERGE_RESOLUTION|>--- conflicted
+++ resolved
@@ -10,16 +10,12 @@
 namespace filters {
 namespace oidc {
 namespace {
-<<<<<<< HEAD
     const char *nonce_field = "nonce";
-} // namespace
-=======
 const char *token_type_field = "token_type";
 const char *bearer_token_type = "bearer";
 const char *id_token_field = "id_token";
 const char *access_token_field = "access_token";
 }  // namespace
->>>>>>> de2310ac
 TokenResponse::TokenResponse(const google::jwt_verify::Jwt &id_token)
     : id_token_(id_token) {}
 
@@ -99,10 +95,6 @@
     spdlog::info("{}: invlaid `nonce` field in id_token", __func__);
     return absl::nullopt;
   }
-<<<<<<< HEAD
-  return absl::make_optional<TokenResponse>(id_token);
-=======
-  // TODO: verify given nonce.
   auto result = absl::make_optional<TokenResponse>(id_token);
   // There might be an access token too.
   auto access_token_iter = fields.find(access_token_field);
@@ -110,7 +102,6 @@
     result->SetAccessToken(access_token_iter->second.string_value());
   }
   return result;
->>>>>>> de2310ac
 }
 
 }  // namespace oidc
