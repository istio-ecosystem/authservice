#include "oidc_filter.h"
#include <boost/beast.hpp>
#include <sstream>
#include "absl/strings/str_join.h"
#include "external/com_google_googleapis/google/rpc/code.pb.h"
#include "spdlog/spdlog.h"
#include "src/common/http/headers.h"
#include "src/common/http/http.h"
#include "src/common/utilities/random.h"
#include "state_cookie_codec.h"

namespace beast = boost::beast;    // from <boost/beast.hpp>
namespace http = beast::http;      // from <boost/beast/http.hpp>
namespace net = boost::asio;       // from <boost/asio.hpp>
using tcp = boost::asio::ip::tcp;  // from <boost/asio/ip/tcp.hpp>

namespace transparent_auth {
namespace filters {
namespace oidc {

namespace {
const char *filter_name_ = "oidc";
const char *mandatory_scope_ = "openid";
const char *cookie_name_ = "__Host-acme-id-token-session-cookie";
const char *state_cookie_name_ = "__Host-acme-state-cookie";
const std::string bearer_prefix_ = "Bearer";

const std::map<const char *, const char *> standard_headers = {
    {common::http::headers::CacheControl,
     common::http::headers::CacheControlDirectives::NoCache},
    {common::http::headers::Pragma,
     common::http::headers::PragmaDirectives::NoCache},
};
}  // namespace

OidcFilter::OidcFilter(common::http::ptr_t http_ptr,
                       const authservice::config::oidc::OIDCConfig &idp_config,
                       TokenResponseParser &parser,
                       common::session::TokenEncryptorPtr cryptor)
    : http_ptr_(http_ptr),
      idp_config_(idp_config),
      parser_(parser),
      cryptor_(cryptor) {
  spdlog::trace("{}", __func__);
}

void OidcFilter::SetHeader(
    ::google::protobuf::RepeatedPtrField<
        ::envoy::api::v2::core::HeaderValueOption> *headers,
    absl::string_view name, absl::string_view value) {
  auto header_value_option = headers->Add();
  auto header = header_value_option->mutable_header();
  header->set_key(name.data());
  header->set_value(value.data());
}

void OidcFilter::SetStandardResponseHeaders(
    ::envoy::service::auth::v2::CheckResponse *response) {
  for (auto to_add : standard_headers) {
    SetHeader(response->mutable_denied_response()->mutable_headers(),
              to_add.first, to_add.second);
  }
}

void OidcFilter::SetRedirectHeaders(
    absl::string_view redirect_url,
    ::envoy::service::auth::v2::CheckResponse *response) {
  response->mutable_denied_response()->mutable_status()->set_code(
      envoy::type::StatusCode::Found);
  SetHeader(response->mutable_denied_response()->mutable_headers(),
            common::http::headers::Location, redirect_url.data());
}

void OidcFilter::SetStateCookie(
    ::google::protobuf::RepeatedPtrField<
        ::envoy::api::v2::core::HeaderValueOption> *headers,
    absl::string_view value) {
  // TODO: Add a time out
  static const std::set<absl::string_view> token_set_cookie_header_directives =
      {common::http::headers::SetCookieDirectives::HttpOnly,
       common::http::headers::SetCookieDirectives::SameSiteLax,
       common::http::headers::SetCookieDirectives::Secure, "Path=/"};
  auto state_cookie_header = common::http::http::EncodeSetCookie(
      state_cookie_name_, value, token_set_cookie_header_directives);
  SetHeader(headers, common::http::headers::SetCookie, state_cookie_header);
}

absl::optional<std::string> OidcFilter::CookieFromHeaders(
    const ::google::protobuf::Map<::std::string, ::std::string> &headers,
    const std::string &cookie) {
  const auto &cookie_header_value = headers.find(common::http::headers::Cookie);
  if (cookie_header_value == headers.cend()) {
    return absl::nullopt;
  }
  auto cookies = common::http::http::DecodeCookies(cookie_header_value->second);
  if (!cookies.has_value()) {
    return absl::nullopt;
  }
  const auto &iter = cookies->find(cookie);
  if (iter != cookies->cend()) {
    return iter->second;
  }
  return absl::nullopt;
}

google::rpc::Code OidcFilter::RedirectToIdP(
    ::envoy::service::auth::v2::CheckResponse *response) {
  common::utilities::RandomGenerator generator;
  auto state = generator.Generate(32).Str();
  auto nonce = generator.Generate(32).Str();
<<<<<<< HEAD
=======
  std::set<absl::string_view> scopes = {mandatory_scope_};
  for (const auto &scope : idp_config_.scopes()) {
    scopes.insert(scope);
  }
>>>>>>> 27ac89bc

  auto callback = common::http::http::ToUrl(idp_config_.callback());
  auto encoded_scopes = absl::StrJoin(scopes, " ");
  std::multimap<absl::string_view, absl::string_view> params = {
      {"response_type", "code"},
      {"scope", encoded_scopes},
<<<<<<< HEAD
      {"client_id", idp_config_.ClientId()},
=======
      {"client_id", idp_config_.client_id()},
>>>>>>> 27ac89bc
      {"nonce", nonce},
      {"state", state},
      {"redirect_uri", callback}};
  auto query = common::http::http::EncodeQueryData(params);

  // Set redirect
  SetRedirectHeaders(
      absl::StrJoin(
          {common::http::http::ToUrl(idp_config_.authorization()), query}, "?"),
      response);

  // Create a secure state cookie that contains the state and nonce.
  StateCookieCodec codec;
  auto state_token = codec.Encode(state, nonce);
  auto encrypted_state_token = cryptor_->Encrypt(state_token);
  SetStateCookie(response->mutable_denied_response()->mutable_headers(),
                 encrypted_state_token);
  return google::rpc::Code::UNAUTHENTICATED;
}

google::rpc::Code OidcFilter::Process(
    const ::envoy::service::auth::v2::CheckRequest *request,
    ::envoy::service::auth::v2::CheckResponse *response) {
  spdlog::trace("{}", __func__);
  spdlog::debug(
      "Call from {}@{} to {}@{}", request->attributes().source().principal(),
      request->attributes().source().address().socket_address().address(),
      request->attributes().destination().principal(),
      request->attributes().destination().address().socket_address().address());
  if (!request->attributes().request().has_http()) {
    spdlog::info("{}: missing http in request", __func__);
    SetStandardResponseHeaders(response);
    ::grpc::Status err(::grpc::StatusCode::INVALID_ARGUMENT,
                       "missing http parameters");
    return google::rpc::Code::INVALID_ARGUMENT;
  }

  // Verify the request was via a secure scheme.
  /* TODO: Reinstate..
  if (request->attributes().request().http().scheme() != https_scheme_) {
    spdlog::info("invalid request scheme, wanted {}, got {}", https_scheme_,
                 request->attributes().request().http().scheme());
    ::grpc::Status err(::grpc::StatusCode::INVALID_ARGUMENT,
                       "invalid request scheme");
    return err;
  }
   */

  // Check if an authorization header already exists. If so let request
  // progress. It is up to the downstream system to validate the header is
  // valid.
  auto headers = request->attributes().request().http().headers();
  if (headers.contains(common::http::headers::Authorization)) {
    return google::rpc::Code::OK;
  }

  // Check if we have a valid session cookie, If not go through authentication
  // redirection dance.
  auto session_cookie = CookieFromHeaders(headers, cookie_name_);
  if (session_cookie.has_value()) {
    auto session_token = cryptor_->Decrypt(*session_cookie);
    if (session_token.has_value()) {
      // We have a valid token. Append to headers and let processing continue.
      SetHeader(response->mutable_ok_response()->mutable_headers(),
                common::http::headers::Authorization, absl::StrJoin({bearer_prefix_, session_token.value()}, " "));
      return google::rpc::Code::OK;
    } else {
      spdlog::info("{}: cookie decryption failed", __func__);
    }
  }
  // Set standard headers
  SetStandardResponseHeaders(response);
  spdlog::trace("{}: checking handler for {}://{}-{}", __func__,
                request->attributes().request().http().scheme(),
                request->attributes().request().http().host(),
                request->attributes().request().http().path());

  auto callback_host = idp_config_.callback().hostname();
  auto path_parts = common::http::http::DecodePath(
      request->attributes().request().http().path());
  if (request->attributes().request().http().host() == callback_host &&
      path_parts[0] == idp_config_.callback().path()) {
    return RetrieveToken(request, response, path_parts[1]);
  }
  return RedirectToIdP(response);
}

// Performs an HTTP POST and prints the response
google::rpc::Code OidcFilter::RetrieveToken(
    const ::envoy::service::auth::v2::CheckRequest *request,
    ::envoy::service::auth::v2::CheckResponse *response,
    absl::string_view query) {
  spdlog::trace("{}", __func__);

  // Best effort at deleting state cookie for all cases.
  SetStateCookie(response->mutable_denied_response()->mutable_headers(),
                 "deleted");

  // Extract state and nonce from encrypted cookie.
  auto encrypted_state_cookie = CookieFromHeaders(
      request->attributes().request().http().headers(), state_cookie_name_);
  if (!encrypted_state_cookie.has_value()) {
    spdlog::info("{}: missing state cookie", __func__);
    ::grpc::Status error(::grpc::StatusCode::INVALID_ARGUMENT,
                         "OIDC protocol error");
    return google::rpc::Code::INVALID_ARGUMENT;
  }
  auto state_cookie = cryptor_->Decrypt(encrypted_state_cookie.value());
  if (!state_cookie.has_value()) {
    spdlog::info("{}: invalid state cookie", __func__);
    ::grpc::Status error(::grpc::StatusCode::INVALID_ARGUMENT,
                         "OIDC protocol error");
    return google::rpc::Code::INVALID_ARGUMENT;
  }
  StateCookieCodec codec;
  auto state_and_nonce = codec.Decode(state_cookie.value());
  if (!state_and_nonce.has_value()) {
    spdlog::info("{}: invalid state cookie encoding", __func__);
    ::grpc::Status error(::grpc::StatusCode::INVALID_ARGUMENT,
                         "OIDC protocol error");
    return google::rpc::Code::INVALID_ARGUMENT;
  }

  // Extract expected state and authorization code from request
  auto query_data = common::http::http::DecodeQueryData(query);
  if (!query_data.has_value()) {
    spdlog::info("{}: form data is invalid", __func__);
    ::grpc::Status error(::grpc::StatusCode::INVALID_ARGUMENT,
                         "OIDC protocol error");
    return google::rpc::Code::INVALID_ARGUMENT;
  }
  // TODO: constant-time state and nonce comparisons.
  const auto state = query_data->find("state");
  const auto code = query_data->find("code");
  if (state == query_data->end() || code == query_data->end()) {
    spdlog::info(
        "{}: form data does not contain expected state and code parameters",
        __func__);
    ::grpc::Status error(::grpc::StatusCode::INVALID_ARGUMENT,
                         "OIDC protocol error");
    return google::rpc::Code::INVALID_ARGUMENT;
  }
  if (state->second != state_and_nonce->first) {
    spdlog::info("{}: mismatch state", __func__);
    ::grpc::Status error(::grpc::StatusCode::INVALID_ARGUMENT,
                         "OIDC protocol error");
    return google::rpc::Code::INVALID_ARGUMENT;
  }

  // Build headers
  auto authorization = common::http::http::EncodeBasicAuth(
      idp_config_.client_id(), idp_config_.client_secret());
  std::map<absl::string_view, absl::string_view> headers = {
      {common::http::headers::ContentType,
       common::http::headers::ContentTypeDirectives::FormUrlEncoded},
      {common::http::headers::Authorization, authorization},
  };

  // Build body
  auto redirect_uri = common::http::http::ToUrl(idp_config_.callback());
  std::multimap<absl::string_view, absl::string_view> params = {
      {"code", code->second},
      {"redirect_uri", redirect_uri},
      {"grant_type", "authorization_code"},
  };

  auto retrieve_token_response = http_ptr_->Post(
      idp_config_.token(), headers, common::http::http::EncodeFormData(params));
  if (retrieve_token_response == nullptr) {
    spdlog::info("{}: HTTP error encountered: {}", __func__,
                 "IdP connection error");
    ::grpc::Status error(::grpc::StatusCode::INTERNAL, "IdP connection error");
    return google::rpc::Code::INTERNAL;
  }
  if (retrieve_token_response->result() != boost::beast::http::status::ok) {
    spdlog::info("{}: HTTP token response error: {}", __func__,
                 retrieve_token_response->result_int());
    ::grpc::Status error(::grpc::StatusCode::UNKNOWN, "IdP connection error");
    return google::rpc::Code::UNKNOWN;
  } else {
    // TODO: fill in nonce from state and validate JWT.
    auto token = parser_.Parse("", retrieve_token_response->body());
    if (!token.has_value()) {
      spdlog::info("{}: Invalid token response", __func__);
      ::grpc::Status error(::grpc::StatusCode::INVALID_ARGUMENT,
                           "Invalid token response");
      return google::rpc::Code::INVALID_ARGUMENT;
    }
    SetRedirectHeaders(idp_config_.landing_page(), response);
    // TODO: secure cookies, set timeout etc
    std::set<absl::string_view> token_set_cookie_header_directives = {
        common::http::headers::SetCookieDirectives::HttpOnly,
        common::http::headers::SetCookieDirectives::SameSiteLax,
        common::http::headers::SetCookieDirectives::Secure, "Path=/"};
    auto cookie_value = cryptor_->Encrypt(token->IDToken().jwt_);
    auto token_set_cookie_header = common::http::http::EncodeSetCookie(
        cookie_name_, cookie_value, token_set_cookie_header_directives);
    SetHeader(response->mutable_denied_response()->mutable_headers(),
              common::http::headers::SetCookie, token_set_cookie_header);
    ::grpc::Status error(::grpc::StatusCode::UNAUTHENTICATED,
                         "Session established");
    return google::rpc::Code::UNAUTHENTICATED;
  }
}

absl::string_view OidcFilter::Name() const { return filter_name_; }

}  // namespace oidc
}  // namespace filters
}  // namespace transparent_auth<|MERGE_RESOLUTION|>--- conflicted
+++ resolved
@@ -108,24 +108,17 @@
   common::utilities::RandomGenerator generator;
   auto state = generator.Generate(32).Str();
   auto nonce = generator.Generate(32).Str();
-<<<<<<< HEAD
-=======
   std::set<absl::string_view> scopes = {mandatory_scope_};
   for (const auto &scope : idp_config_.scopes()) {
     scopes.insert(scope);
   }
->>>>>>> 27ac89bc
 
   auto callback = common::http::http::ToUrl(idp_config_.callback());
   auto encoded_scopes = absl::StrJoin(scopes, " ");
   std::multimap<absl::string_view, absl::string_view> params = {
       {"response_type", "code"},
       {"scope", encoded_scopes},
-<<<<<<< HEAD
-      {"client_id", idp_config_.ClientId()},
-=======
       {"client_id", idp_config_.client_id()},
->>>>>>> 27ac89bc
       {"nonce", nonce},
       {"state", state},
       {"redirect_uri", callback}};
