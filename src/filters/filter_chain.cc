--- conflicted
+++ resolved
@@ -136,11 +136,11 @@
   return resolver != nullptr && resolver->jwks() != nullptr;
 }
 
-<<<<<<< HEAD
-void FilterChainImpl::setJwksResolverCache(
-=======
+// <<<<<<< healthcheck3
+// void FilterChainImpl::setJwksResolverCache(
+// =======
 void FilterChainImpl::setJwksResolverCacheForTest(
->>>>>>> 9310b8ee
+// >>>>>>> master
     oidc::JwksResolverCachePtr jwks_resolver_cache) {
   jwks_resolver_cache_ = jwks_resolver_cache;
 }
