#include "filter_chain.h"
<<<<<<< HEAD
#include "config/config.pb.h"
#include "config/oidc/config.pb.h"
#include "spdlog/spdlog.h"
=======

>>>>>>> 905dbe6d
#include "absl/strings/match.h"
#include "spdlog/spdlog.h"
#include "src/filters/oidc/in_memory_session_store.h"
#include "src/filters/oidc/oidc_filter.h"
#include "src/filters/oidc/redis_session_store.h"
#include "src/filters/pipe.h"

namespace authservice {
namespace filters {

FilterChainImpl::FilterChainImpl(config::FilterChain config,
                                 unsigned int threads)
    : threads_(threads),
      config_(std::move(config)),
      oidc_session_store_(nullptr) {}

<<<<<<< HEAD
FilterChainImpl::FilterChainImpl(config::oidc::OIDCConfig default_oidc_config, config::FilterChain config, unsigned int threads) 
  : threads_(threads), config_(std::move(config)), oidc_session_store_(nullptr), 
    default_oidc_config_(default_oidc_config) {}

const std::string &FilterChainImpl::Name() const {
  return config_.name();
}
=======
const std::string &FilterChainImpl::Name() const { return config_.name(); }
>>>>>>> 905dbe6d

bool FilterChainImpl::Matches(
    const ::envoy::service::auth::v3::CheckRequest *request) const {
  spdlog::trace("{}", __func__);
  if (config_.has_match()) {
    auto matched = request->attributes().request().http().headers().find(
        config_.match().header());
    if (matched != request->attributes().request().http().headers().cend()) {
      switch (config_.match().criteria_case()) {
        case config::Match::kPrefix:
          return absl::StartsWith(matched->second, config_.match().prefix());
        case config::Match::kEquality:
          return matched->second == config_.match().equality();
        default:
          throw std::runtime_error(
              "invalid FilterChain match type");  // This should never happen.
      }
    }
    return false;
  }
  return true;
}

std::unique_ptr<Filter> FilterChainImpl::New() {
  spdlog::trace("{}", __func__);
  std::unique_ptr<Pipe> result(new Pipe);
  int oidc_filter_count = 0;
  for (auto &filter : *config_.mutable_filters()) {
    if (filter.has_oidc()) {
      ++oidc_filter_count;
    } else if (filter.has_oidc_override()) {
      if (default_oidc_config_.DebugString().empty()) {
        throw std::runtime_error("has_oidc_override config must be used with default_oidc_config");
      }
      auto new_filter = default_oidc_config_;
      dynamic_cast<google::protobuf::Message*>(&new_filter)->MergeFrom(filter.oidc_override());
      filter.clear_oidc_override();
      *filter.mutable_oidc() = new_filter;
      ++oidc_filter_count;
    } else {
<<<<<<< HEAD
      throw std::runtime_error("unsupported filter type");
=======
      oidc_filter_count++;
    }
    if (oidc_filter_count > 1) {
      throw std::runtime_error(
          "only one filter of type \"oidc\" is allowed in a chain");
>>>>>>> 905dbe6d
    }

    auto token_request_parser = std::make_shared<oidc::TokenResponseParserImpl>(
        google::jwt_verify::Jwks::createFrom(
            filter.oidc().jwks(), google::jwt_verify::Jwks::Type::JWKS));

    auto session_string_generator =
        std::make_shared<common::session::SessionStringGenerator>();

    auto http = common::http::ptr_t(new common::http::HttpImpl);

    if (oidc_session_store_ == nullptr) {
      // Note that each incoming request gets a new instance of Filter to handle
      // it, so here we ensure that each instance returned by New() shares the
      // same session store.
      auto absolute_session_timeout = filter.oidc().absolute_session_timeout();
      auto idle_session_timeout = filter.oidc().idle_session_timeout();

      if (filter.oidc().has_redis_session_store_config()) {
        auto redis_sever_uri =
            filter.oidc().redis_session_store_config().server_uri();
        spdlog::trace(
            "{}: redis configuration found. attempting to connect to: {}",
            __func__, redis_sever_uri);
        auto redis_wrapper =
            std::make_shared<oidc::RedisWrapper>(redis_sever_uri, threads_);
        auto redis_retry_wrapper =
            std::make_shared<oidc::RedisRetryWrapper>(redis_wrapper);
        oidc_session_store_ = std::static_pointer_cast<oidc::RedisSessionStore>(
            std::make_shared<oidc::RedisSessionStore>(
                std::make_shared<common::utilities::TimeService>(),
                absolute_session_timeout, idle_session_timeout,
                redis_retry_wrapper));
      } else {
        spdlog::trace("{}: using InMemorySession Store", __func__);
        oidc_session_store_ = std::static_pointer_cast<oidc::SessionStore>(
            std::make_shared<oidc::InMemorySessionStore>(
                std::make_shared<common::utilities::TimeService>(),
                absolute_session_timeout, idle_session_timeout));
      }
    }

    result->AddFilter(FilterPtr(
        new oidc::OidcFilter(http, filter.oidc(), token_request_parser,
                             session_string_generator, oidc_session_store_)));
  }
  return result;
}

void FilterChainImpl::DoPeriodicCleanup() {
  if (oidc_session_store_ != nullptr) {
    spdlog::info("{}: removing expired sessions from chain {}", __func__,
                 Name());
    oidc_session_store_->RemoveAllExpired();
  }
}

}  // namespace filters
}  // namespace authservice<|MERGE_RESOLUTION|>--- conflicted
+++ resolved
@@ -1,12 +1,8 @@
 #include "filter_chain.h"
-<<<<<<< HEAD
+
+#include "absl/strings/match.h"
 #include "config/config.pb.h"
 #include "config/oidc/config.pb.h"
-#include "spdlog/spdlog.h"
-=======
-
->>>>>>> 905dbe6d
-#include "absl/strings/match.h"
 #include "spdlog/spdlog.h"
 #include "src/filters/oidc/in_memory_session_store.h"
 #include "src/filters/oidc/oidc_filter.h"
@@ -22,17 +18,15 @@
       config_(std::move(config)),
       oidc_session_store_(nullptr) {}
 
-<<<<<<< HEAD
-FilterChainImpl::FilterChainImpl(config::oidc::OIDCConfig default_oidc_config, config::FilterChain config, unsigned int threads) 
-  : threads_(threads), config_(std::move(config)), oidc_session_store_(nullptr), 
-    default_oidc_config_(default_oidc_config) {}
+FilterChainImpl::FilterChainImpl(config::oidc::OIDCConfig default_oidc_config,
+                                 config::FilterChain config,
+                                 unsigned int threads)
+    : threads_(threads),
+      config_(std::move(config)),
+      oidc_session_store_(nullptr),
+      default_oidc_config_(default_oidc_config) {}
 
-const std::string &FilterChainImpl::Name() const {
-  return config_.name();
-}
-=======
 const std::string &FilterChainImpl::Name() const { return config_.name(); }
->>>>>>> 905dbe6d
 
 bool FilterChainImpl::Matches(
     const ::envoy::service::auth::v3::CheckRequest *request) const {
@@ -65,23 +59,22 @@
       ++oidc_filter_count;
     } else if (filter.has_oidc_override()) {
       if (default_oidc_config_.DebugString().empty()) {
-        throw std::runtime_error("has_oidc_override config must be used with default_oidc_config");
+        throw std::runtime_error(
+            "has_oidc_override config must be used with default_oidc_config");
       }
       auto new_filter = default_oidc_config_;
-      dynamic_cast<google::protobuf::Message*>(&new_filter)->MergeFrom(filter.oidc_override());
+      dynamic_cast<google::protobuf::Message *>(&new_filter)
+          ->MergeFrom(filter.oidc_override());
       filter.clear_oidc_override();
       *filter.mutable_oidc() = new_filter;
       ++oidc_filter_count;
     } else {
-<<<<<<< HEAD
       throw std::runtime_error("unsupported filter type");
-=======
-      oidc_filter_count++;
     }
+
     if (oidc_filter_count > 1) {
       throw std::runtime_error(
           "only one filter of type \"oidc\" is allowed in a chain");
->>>>>>> 905dbe6d
     }
 
     auto token_request_parser = std::make_shared<oidc::TokenResponseParserImpl>(
