#include "filter_chain.h"

#include <algorithm>
#include <memory>
#include <stdexcept>

#include "absl/strings/match.h"
#include "absl/strings/str_cat.h"
#include "boost/asio/io_context.hpp"
#include "config/config.pb.h"
#include "config/oidc/config.pb.h"
#include "config/oidc/config.pb.validate.h"
#include "spdlog/spdlog.h"
#include "src/config/get_config.h"
#include "src/filters/mock/mock_filter.h"
#include "src/filters/oidc/in_memory_session_store.h"
#include "src/filters/oidc/oidc_filter.h"
#include "src/filters/oidc/redis_session_store.h"
#include "src/filters/pipe.h"

namespace authservice {
namespace filters {

FilterChainImpl::FilterChainImpl(boost::asio::io_context& ioc,
                                 config::FilterChain config,
                                 unsigned int threads)
    : threads_(threads),
      config_(std::move(config)),
      oidc_session_store_(nullptr) {
  // Validate that filter chain has only one OIDC filter.
  const int oidc_filter_count =
      std::count_if(config_.filters().begin(), config_.filters().end(),
                    [](const auto& filter) { return filter.has_oidc(); });
  if (oidc_filter_count > 1) {
    throw std::runtime_error(
        "only one filter of type \"oidc\" is allowed in a chain");
  }

  bool skip_oidc_preparation = false;

  if (oidc_filter_count == 0) {
    skip_oidc_preparation = true;
  }

  if (!skip_oidc_preparation) {
    // Setup OIDC related modules.
    const auto& oidc_filter =
        std::find_if(config_.filters().begin(), config_.filters().end(),
                     [](const auto& filter) { return filter.has_oidc(); });
    assert(oidc_filter != config_.filters().end());

    // Note that each incoming request gets a new instance of Filter to handle
    // it, so here we ensure that each instance returned by New() shares the
    // same session store.
    auto absolute_session_timeout =
        oidc_filter->oidc().absolute_session_timeout();
    auto idle_session_timeout = oidc_filter->oidc().idle_session_timeout();

    if (oidc_filter->oidc().has_redis_session_store_config()) {
      spdlog::trace("{}: using RedisSession Store", __func__);
      oidc_session_store_ =
          oidc::RedisSessionStoreFactory(
              oidc_filter->oidc().redis_session_store_config(),
              absolute_session_timeout, idle_session_timeout, threads_)
              .create();
    } else {
      spdlog::trace("{}: using InMemorySession Store", __func__);
      oidc_session_store_ = oidc::InMemorySessionStoreFactory(
                                absolute_session_timeout, idle_session_timeout)
                                .create();
    }

    jwks_resolver_cache_ =
        std::make_unique<oidc::JwksResolverCache>(oidc_filter->oidc(), ioc);
  }

  // Create filter chain factory
  for (const auto& filter : config_.filters()) {
    if (filter.has_mock()) {
<<<<<<< HEAD
      filter_factory_chain_.emplace_back(
          std::make_unique<mock::FilterFactory>(filter.mock()));
    } else if (filter.has_oidc()) {
      filter_factory_chain_.emplace_back(std::make_unique<oidc::FilterFactory>(
=======
      filter_factories_.emplace_back(
          std::make_unique<mock::FilterFactory>(filter.mock()));
    } else if (filter.has_oidc()) {
      filter_factories_.emplace_back(std::make_unique<oidc::FilterFactory>(
>>>>>>> 8396eafe
          filter.oidc(), oidc_session_store_, jwks_resolver_cache_));
    } else {
      throw std::runtime_error("invalid filter type");
    }
  }
}

const std::string& FilterChainImpl::Name() const { return config_.name(); }

bool FilterChainImpl::Matches(
    const ::envoy::service::auth::v3::CheckRequest* request) const {
  spdlog::trace("{}", __func__);
  if (config_.has_match()) {
    auto matched = request->attributes().request().http().headers().find(
        config_.match().header());
    if (matched != request->attributes().request().http().headers().cend()) {
      switch (config_.match().criteria_case()) {
        case config::Match::kPrefix:
          return absl::StartsWith(matched->second, config_.match().prefix());
        case config::Match::kEquality:
          return matched->second == config_.match().equality();
        default:
          throw std::runtime_error(
              "invalid FilterChain match type");  // This should never happen.
      }
    }
    return false;
  }
  return true;
}

std::unique_ptr<Filter> FilterChainImpl::New() {
  spdlog::trace("{}", __func__);
  std::unique_ptr<Pipe> result(new Pipe);

<<<<<<< HEAD
  for (auto&& filter_factory : filter_factory_chain_) {
=======
  for (auto&& filter_factory : filter_factories_) {
>>>>>>> 8396eafe
    result->AddFilter(filter_factory->create());
  }

  return result;
}

void FilterChainImpl::DoPeriodicCleanup() {
  if (oidc_session_store_ != nullptr) {
    spdlog::info("{}: removing expired sessions from chain {}", __func__,
                 Name());
    oidc_session_store_->RemoveAllExpired();
  }
}

bool FilterChainImpl::allJwksActiveInFilters() const {
  // for (auto&& jwk_resolver : jwks_resolver_map_) {
  //   if (jwk_resolver->jwks() == nullptr) {
  //     return false;
  //   }
  // }
  return true;
}

}  // namespace filters
}  // namespace authservice<|MERGE_RESOLUTION|>--- conflicted
+++ resolved
@@ -71,23 +71,16 @@
     }
 
     jwks_resolver_cache_ =
-        std::make_unique<oidc::JwksResolverCache>(oidc_filter->oidc(), ioc);
+        std::make_unique<oidc::JwksResolverCacheImpl>(oidc_filter->oidc(), ioc);
   }
 
   // Create filter chain factory
   for (const auto& filter : config_.filters()) {
     if (filter.has_mock()) {
-<<<<<<< HEAD
-      filter_factory_chain_.emplace_back(
-          std::make_unique<mock::FilterFactory>(filter.mock()));
-    } else if (filter.has_oidc()) {
-      filter_factory_chain_.emplace_back(std::make_unique<oidc::FilterFactory>(
-=======
       filter_factories_.emplace_back(
           std::make_unique<mock::FilterFactory>(filter.mock()));
     } else if (filter.has_oidc()) {
       filter_factories_.emplace_back(std::make_unique<oidc::FilterFactory>(
->>>>>>> 8396eafe
           filter.oidc(), oidc_session_store_, jwks_resolver_cache_));
     } else {
       throw std::runtime_error("invalid filter type");
@@ -123,11 +116,7 @@
   spdlog::trace("{}", __func__);
   std::unique_ptr<Pipe> result(new Pipe);
 
-<<<<<<< HEAD
-  for (auto&& filter_factory : filter_factory_chain_) {
-=======
   for (auto&& filter_factory : filter_factories_) {
->>>>>>> 8396eafe
     result->AddFilter(filter_factory->create());
   }
 
@@ -142,13 +131,14 @@
   }
 }
 
-bool FilterChainImpl::allJwksActiveInFilters() const {
-  // for (auto&& jwk_resolver : jwks_resolver_map_) {
-  //   if (jwk_resolver->jwks() == nullptr) {
-  //     return false;
-  //   }
-  // }
-  return true;
+bool FilterChainImpl::jwksActive() const {
+  const auto resolver = jwks_resolver_cache_->getResolver();
+  return resolver != nullptr && resolver->jwks() != nullptr;
+}
+
+void FilterChainImpl::setJwksResolverCache(
+    oidc::JwksResolverCachePtr jwks_resolver_cache) {
+  jwks_resolver_cache_ = jwks_resolver_cache;
 }
 
 }  // namespace filters
