#include "src/service/healthcheck_http_server.h"

#include <memory>

#include "boost/asio/io_context.hpp"
#include "boost/asio/ip/tcp.hpp"
#include "boost/asio/spawn.hpp"
#include "config/config.pb.h"
#include "gmock/gmock.h"
#include "gtest/gtest.h"
#include "src/common/http/http.h"
#include "src/config/get_config.h"
#include "src/filters/filter_chain.h"
#include "test/filters/oidc/mocks.h"

namespace authservice {
namespace service {

using testing::_;
using testing::Return;
using testing::ReturnRef;

<<<<<<< HEAD
TEST(TestHealthCheckHttpServer, BasicFlowWithInactiveJwks) {
  boost::asio::io_context io_context;

  auto configuration = std::make_unique<config::FilterChain>();
  auto chain =
      std::make_unique<filters::FilterChainImpl>(io_context, *configuration, 1);

  auto mock_resolver = std::make_shared<filters::oidc::MockJwksResolver>();
  google::jwt_verify::JwksPtr dangling_jwks;
  EXPECT_CALL(*mock_resolver, jwks())
      .Times(2)
      .WillRepeatedly(ReturnRef(dangling_jwks));

  auto resolver_cache =
      std::make_unique<filters::oidc::MockJwksResolverCache>();
  EXPECT_CALL(*resolver_cache, getResolver())
      .Times(2)
      .WillRepeatedly(Return(mock_resolver));

  chain->setJwksResolverCacheForTest(std::move(resolver_cache));
  EXPECT_FALSE(chain->jwksActive());

  std::vector<std::unique_ptr<filters::FilterChain>> chains;
  chains.push_back(std::move(chain));

  HealthcheckAsyncServer server(chains, "0.0.0.0", 0);
=======
class Runner {
 public:
  void addChain(std::unique_ptr<config::FilterChain> config,
                google::jwt_verify::JwksPtr jwks) {
    auto chain = std::make_unique<filters::FilterChainImpl>(ioc_, *config, 1);
    jwks_ = std::move(jwks);
    auto mock_resolver = std::make_shared<filters::oidc::MockJwksResolver>();
    EXPECT_CALL(*mock_resolver, jwks()).WillOnce(ReturnRef(jwks_));

    auto resolver_cache =
        std::make_unique<filters::oidc::MockJwksResolverCache>();
    EXPECT_CALL(*resolver_cache, getResolver()).WillOnce(Return(mock_resolver));

    chain->setJwksResolverCacheForTest(std::move(resolver_cache));
    chains_.push_back(std::move(chain));
  }

  void clearChain() {
    jwks_.reset();
    chains_.clear();
  }

  int start() {
    server_ =
        std::make_unique<HealthcheckAsyncServer>(ioc_, chains_, "0.0.0.0", 0);
    server_->startAccept();
    work_ = std::make_unique<boost::asio::io_context::work>(ioc_);
    th_ = std::thread([&] { ioc_.run(); });
    return server_->getPort();
  }

  void stop() {
    work_.reset();
    ioc_.stop();
    server_.reset();
    th_.join();
  }

 private:
  std::thread th_;
  boost::asio::io_context ioc_;
  std::unique_ptr<HealthcheckAsyncServer> server_;
  std::unique_ptr<boost::asio::io_context::work> work_;
  std::vector<std::unique_ptr<filters::FilterChain>> chains_;
  google::jwt_verify::JwksPtr jwks_;
};
>>>>>>> ec5d6271

TEST(TestHealthCheckHttpServer, BasicFlowWithInactiveJwks) {
  Runner runner;
  runner.addChain(std::make_unique<config::FilterChain>(),
                  google::jwt_verify::JwksPtr());
  const auto port = runner.start();
  auto http_ptr = common::http::ptr_t(new common::http::HttpImpl);

  boost::asio::io_context ioc;
  boost::asio::spawn(ioc, [&](boost::asio::yield_context yield) {
    auto res = http_ptr->SimpleGet(
        fmt::format("http://0.0.0.0:{}/healthz", port), {}, "", ioc, yield);
    EXPECT_EQ(res->result(), boost::beast::http::status::not_found);
  });

<<<<<<< HEAD
  io_context.run();
}

TEST(TestHealthCheckHttpServer, BasicFlowWithActiveJwks) {
  boost::asio::io_context io_context;

  auto configuration = std::make_unique<config::FilterChain>();
  auto chain =
      std::make_unique<filters::FilterChainImpl>(io_context, *configuration, 1);

  auto mock_resolver = std::make_shared<filters::oidc::MockJwksResolver>();

  std::string valid_jwks = R"(
{
  "keys": [
    {
      "kty": "RSA",
      "alg": "RS256",
      "use": "sig",
      "kid": "62a93512c9ee4c7f8067b5a216dade2763d32a47",
      "n":
      "up97uqrF9MWOPaPkwSaBeuAPLOr9FKcaWGdVEGzQ4f3Zq5WKVZowx9TCBxmImNJ1qmUi13pB8otwM_l5lfY1AFBMxVbQCUXntLovhDaiSvYp4wGDjFzQiYA-pUq8h6MUZBnhleYrkU7XlCBwNVyN8qNMkpLA7KFZYz-486GnV2NIJJx_4BGa3HdKwQGxi2tjuQsQvao5W4xmSVaaEWopBwMy2QmlhSFQuPUpTaywTqUcUq_6SfAHhZ4IDa_FxEd2c2z8gFGtfst9cY3lRYf-c_ZdboY3mqN9Su3-j3z5r2SHWlhB_LNAjyWlBGsvbGPlTqDziYQwZN4aGsqVKQb9Vw",
      "e": "AQAB"
    },
    {
      "kty": "RSA",
      "alg": "RS256",
      "use": "sig",
      "kid": "b3319a147514df7ee5e4bcdee51350cc890cc89e",
      "n":
      "up97uqrF9MWOPaPkwSaBeuAPLOr9FKcaWGdVEGzQ4f3Zq5WKVZowx9TCBxmImNJ1qmUi13pB8otwM_l5lfY1AFBMxVbQCUXntLovhDaiSvYp4wGDjFzQiYA-pUq8h6MUZBnhleYrkU7XlCBwNVyN8qNMkpLA7KFZYz-486GnV2NIJJx_4BGa3HdKwQGxi2tjuQsQvao5W4xmSVaaEWopBwMy2QmlhSFQuPUpTaywTqUcUq_6SfAHhZ4IDa_FxEd2c2z8gFGtfst9cY3lRYf-c_ZdboY3mqN9Su3-j3z5r2SHWlhB_LNAjyWlBGsvbGPlTqDziYQwZN4aGsqVKQb9Vw",
      "e": "AQAB"
    }
  ]
}
)";
  auto jwks = google::jwt_verify::Jwks::createFrom(
      valid_jwks, google::jwt_verify::Jwks::JWKS);

  EXPECT_CALL(*mock_resolver, jwks()).Times(2).WillRepeatedly(ReturnRef(jwks));

  auto resolver_cache =
      std::make_unique<filters::oidc::MockJwksResolverCache>();
  EXPECT_CALL(*resolver_cache, getResolver())
      .Times(2)
      .WillRepeatedly(Return(mock_resolver));

  chain->setJwksResolverCacheForTest(std::move(resolver_cache));
  EXPECT_TRUE(chain->jwksActive());

  std::vector<std::unique_ptr<filters::FilterChain>> chains;
  chains.push_back(std::move(chain));

  HealthcheckAsyncServer server(chains, "0.0.0.0", 0);

  auto http_ptr = common::http::ptr_t(new common::http::HttpImpl);

  boost::asio::spawn(io_context, [&](boost::asio::yield_context yield) {
    auto res = http_ptr->SimpleGet(
        fmt::format("http://0.0.0.0:{}/healthz", server.getPort()), {}, "",
        io_context, yield);
    EXPECT_EQ(res->result(), boost::beast::http::status::ok);
  });

  io_context.run();
=======
  ioc.run();
  runner.clearChain();

  {
    std::string valid_jwks = R"(
  {
    "keys": [
      {
        "kty": "RSA",
        "alg": "RS256",
        "use": "sig",
        "kid": "62a93512c9ee4c7f8067b5a216dade2763d32a47",
        "n":
        "up97uqrF9MWOPaPkwSaBeuAPLOr9FKcaWGdVEGzQ4f3Zq5WKVZowx9TCBxmImNJ1qmUi13pB8otwM_l5lfY1AFBMxVbQCUXntLovhDaiSvYp4wGDjFzQiYA-pUq8h6MUZBnhleYrkU7XlCBwNVyN8qNMkpLA7KFZYz-486GnV2NIJJx_4BGa3HdKwQGxi2tjuQsQvao5W4xmSVaaEWopBwMy2QmlhSFQuPUpTaywTqUcUq_6SfAHhZ4IDa_FxEd2c2z8gFGtfst9cY3lRYf-c_ZdboY3mqN9Su3-j3z5r2SHWlhB_LNAjyWlBGsvbGPlTqDziYQwZN4aGsqVKQb9Vw",
        "e": "AQAB"
      },
      {
        "kty": "RSA",
        "alg": "RS256",
        "use": "sig",
        "kid": "b3319a147514df7ee5e4bcdee51350cc890cc89e",
        "n":
        "up97uqrF9MWOPaPkwSaBeuAPLOr9FKcaWGdVEGzQ4f3Zq5WKVZowx9TCBxmImNJ1qmUi13pB8otwM_l5lfY1AFBMxVbQCUXntLovhDaiSvYp4wGDjFzQiYA-pUq8h6MUZBnhleYrkU7XlCBwNVyN8qNMkpLA7KFZYz-486GnV2NIJJx_4BGa3HdKwQGxi2tjuQsQvao5W4xmSVaaEWopBwMy2QmlhSFQuPUpTaywTqUcUq_6SfAHhZ4IDa_FxEd2c2z8gFGtfst9cY3lRYf-c_ZdboY3mqN9Su3-j3z5r2SHWlhB_LNAjyWlBGsvbGPlTqDziYQwZN4aGsqVKQb9Vw",
        "e": "AQAB"
      }
    ]
  }
  )";
    auto jwks = google::jwt_verify::Jwks::createFrom(
        valid_jwks, google::jwt_verify::Jwks::JWKS);
    runner.addChain(std::make_unique<config::FilterChain>(), std::move(jwks));

    boost::asio::io_context ioc2;
    boost::asio::spawn(ioc2, [&](boost::asio::yield_context yield) {
      auto res = http_ptr->SimpleGet(
          fmt::format("http://0.0.0.0:{}/healthz", port), {}, "", ioc2, yield);
      EXPECT_EQ(res->result(), boost::beast::http::status::ok);
    });

    ioc2.run();
  }

  runner.stop();
>>>>>>> ec5d6271
}

}  // namespace service
}  // namespace authservice<|MERGE_RESOLUTION|>--- conflicted
+++ resolved
@@ -20,34 +20,6 @@
 using testing::Return;
 using testing::ReturnRef;
 
-<<<<<<< HEAD
-TEST(TestHealthCheckHttpServer, BasicFlowWithInactiveJwks) {
-  boost::asio::io_context io_context;
-
-  auto configuration = std::make_unique<config::FilterChain>();
-  auto chain =
-      std::make_unique<filters::FilterChainImpl>(io_context, *configuration, 1);
-
-  auto mock_resolver = std::make_shared<filters::oidc::MockJwksResolver>();
-  google::jwt_verify::JwksPtr dangling_jwks;
-  EXPECT_CALL(*mock_resolver, jwks())
-      .Times(2)
-      .WillRepeatedly(ReturnRef(dangling_jwks));
-
-  auto resolver_cache =
-      std::make_unique<filters::oidc::MockJwksResolverCache>();
-  EXPECT_CALL(*resolver_cache, getResolver())
-      .Times(2)
-      .WillRepeatedly(Return(mock_resolver));
-
-  chain->setJwksResolverCacheForTest(std::move(resolver_cache));
-  EXPECT_FALSE(chain->jwksActive());
-
-  std::vector<std::unique_ptr<filters::FilterChain>> chains;
-  chains.push_back(std::move(chain));
-
-  HealthcheckAsyncServer server(chains, "0.0.0.0", 0);
-=======
 class Runner {
  public:
   void addChain(std::unique_ptr<config::FilterChain> config,
@@ -94,7 +66,6 @@
   std::vector<std::unique_ptr<filters::FilterChain>> chains_;
   google::jwt_verify::JwksPtr jwks_;
 };
->>>>>>> ec5d6271
 
 TEST(TestHealthCheckHttpServer, BasicFlowWithInactiveJwks) {
   Runner runner;
@@ -103,81 +74,17 @@
   const auto port = runner.start();
   auto http_ptr = common::http::ptr_t(new common::http::HttpImpl);
 
-  boost::asio::io_context ioc;
-  boost::asio::spawn(ioc, [&](boost::asio::yield_context yield) {
-    auto res = http_ptr->SimpleGet(
-        fmt::format("http://0.0.0.0:{}/healthz", port), {}, "", ioc, yield);
-    EXPECT_EQ(res->result(), boost::beast::http::status::not_found);
-  });
+  {
+    boost::asio::io_context ioc;
+    boost::asio::spawn(ioc, [&](boost::asio::yield_context yield) {
+      auto res = http_ptr->SimpleGet(
+          fmt::format("http://0.0.0.0:{}/healthz", port), {}, "", ioc, yield);
+      EXPECT_EQ(res->result(), boost::beast::http::status::not_found);
+    });
 
-<<<<<<< HEAD
-  io_context.run();
-}
+    ioc.run();
+  }
 
-TEST(TestHealthCheckHttpServer, BasicFlowWithActiveJwks) {
-  boost::asio::io_context io_context;
-
-  auto configuration = std::make_unique<config::FilterChain>();
-  auto chain =
-      std::make_unique<filters::FilterChainImpl>(io_context, *configuration, 1);
-
-  auto mock_resolver = std::make_shared<filters::oidc::MockJwksResolver>();
-
-  std::string valid_jwks = R"(
-{
-  "keys": [
-    {
-      "kty": "RSA",
-      "alg": "RS256",
-      "use": "sig",
-      "kid": "62a93512c9ee4c7f8067b5a216dade2763d32a47",
-      "n":
-      "up97uqrF9MWOPaPkwSaBeuAPLOr9FKcaWGdVEGzQ4f3Zq5WKVZowx9TCBxmImNJ1qmUi13pB8otwM_l5lfY1AFBMxVbQCUXntLovhDaiSvYp4wGDjFzQiYA-pUq8h6MUZBnhleYrkU7XlCBwNVyN8qNMkpLA7KFZYz-486GnV2NIJJx_4BGa3HdKwQGxi2tjuQsQvao5W4xmSVaaEWopBwMy2QmlhSFQuPUpTaywTqUcUq_6SfAHhZ4IDa_FxEd2c2z8gFGtfst9cY3lRYf-c_ZdboY3mqN9Su3-j3z5r2SHWlhB_LNAjyWlBGsvbGPlTqDziYQwZN4aGsqVKQb9Vw",
-      "e": "AQAB"
-    },
-    {
-      "kty": "RSA",
-      "alg": "RS256",
-      "use": "sig",
-      "kid": "b3319a147514df7ee5e4bcdee51350cc890cc89e",
-      "n":
-      "up97uqrF9MWOPaPkwSaBeuAPLOr9FKcaWGdVEGzQ4f3Zq5WKVZowx9TCBxmImNJ1qmUi13pB8otwM_l5lfY1AFBMxVbQCUXntLovhDaiSvYp4wGDjFzQiYA-pUq8h6MUZBnhleYrkU7XlCBwNVyN8qNMkpLA7KFZYz-486GnV2NIJJx_4BGa3HdKwQGxi2tjuQsQvao5W4xmSVaaEWopBwMy2QmlhSFQuPUpTaywTqUcUq_6SfAHhZ4IDa_FxEd2c2z8gFGtfst9cY3lRYf-c_ZdboY3mqN9Su3-j3z5r2SHWlhB_LNAjyWlBGsvbGPlTqDziYQwZN4aGsqVKQb9Vw",
-      "e": "AQAB"
-    }
-  ]
-}
-)";
-  auto jwks = google::jwt_verify::Jwks::createFrom(
-      valid_jwks, google::jwt_verify::Jwks::JWKS);
-
-  EXPECT_CALL(*mock_resolver, jwks()).Times(2).WillRepeatedly(ReturnRef(jwks));
-
-  auto resolver_cache =
-      std::make_unique<filters::oidc::MockJwksResolverCache>();
-  EXPECT_CALL(*resolver_cache, getResolver())
-      .Times(2)
-      .WillRepeatedly(Return(mock_resolver));
-
-  chain->setJwksResolverCacheForTest(std::move(resolver_cache));
-  EXPECT_TRUE(chain->jwksActive());
-
-  std::vector<std::unique_ptr<filters::FilterChain>> chains;
-  chains.push_back(std::move(chain));
-
-  HealthcheckAsyncServer server(chains, "0.0.0.0", 0);
-
-  auto http_ptr = common::http::ptr_t(new common::http::HttpImpl);
-
-  boost::asio::spawn(io_context, [&](boost::asio::yield_context yield) {
-    auto res = http_ptr->SimpleGet(
-        fmt::format("http://0.0.0.0:{}/healthz", server.getPort()), {}, "",
-        io_context, yield);
-    EXPECT_EQ(res->result(), boost::beast::http::status::ok);
-  });
-
-  io_context.run();
-=======
-  ioc.run();
   runner.clearChain();
 
   {
@@ -220,7 +127,6 @@
   }
 
   runner.stop();
->>>>>>> ec5d6271
 }
 
 }  // namespace service
