#include "src/service/healthcheck_http_server.h"

#include <chrono>
#include <memory>
#include <thread>

#include "boost/asio/io_context.hpp"
#include "boost/asio/ip/tcp.hpp"
#include "boost/asio/spawn.hpp"
#include "gmock/gmock.h"
#include "gtest/gtest.h"
#include "src/common/http/http.h"
#include "src/config/get_config.h"
#include "src/filters/filter_chain.h"
#include "test/filters/oidc/mocks.h"

namespace authservice {
namespace service {

using testing::_;
using testing::Return;
using testing::ReturnRef;

TEST(TestHealthCheckHttpServer, BasicFlowWithInactiveJwks) {
  boost::asio::io_context io_context;
  auto configuration = std::make_unique<config::FilterChain>();
  auto chain =
      std::make_unique<filters::FilterChainImpl>(io_context, *configuration, 1);

  auto mock_resolver = std::make_shared<filters::oidc::MockJwksResolver>();
  google::jwt_verify::JwksPtr dangling_jwks;

  EXPECT_CALL(*mock_resolver, jwks()).WillOnce(ReturnRef(dangling_jwks));

  auto resolver_cache =
      std::make_unique<filters::oidc::MockJwksResolverCache>();
  EXPECT_CALL(*resolver_cache, getResolver())
      .Times(2)
      .WillRepeatedly(Return(mock_resolver));

  chain->setJwksResolverCacheForTest(std::move(resolver_cache));

  std::vector<std::unique_ptr<filters::FilterChain>> chains;
  chains.push_back(std::move(chain));

  HealthcheckAsyncServer server(chains, "0.0.0.0", 0);

  auto http_ptr = common::http::ptr_t(new common::http::HttpImpl);

  boost::asio::spawn(io_context, [&](boost::asio::yield_context yield) {
    auto res = http_ptr->SimpleGet(
        fmt::format("http://0.0.0.0:{}/healthz", server.getPort()), {}, "",
        io_context, yield);
    EXPECT_EQ(res->result(), boost::beast::http::status::not_found);

    std::string valid_jwks = R"(
{
  "keys": [
    {
      "kty": "RSA",
      "alg": "RS256",
      "use": "sig",
      "kid": "62a93512c9ee4c7f8067b5a216dade2763d32a47",
      "n":
      "up97uqrF9MWOPaPkwSaBeuAPLOr9FKcaWGdVEGzQ4f3Zq5WKVZowx9TCBxmImNJ1qmUi13pB8otwM_l5lfY1AFBMxVbQCUXntLovhDaiSvYp4wGDjFzQiYA-pUq8h6MUZBnhleYrkU7XlCBwNVyN8qNMkpLA7KFZYz-486GnV2NIJJx_4BGa3HdKwQGxi2tjuQsQvao5W4xmSVaaEWopBwMy2QmlhSFQuPUpTaywTqUcUq_6SfAHhZ4IDa_FxEd2c2z8gFGtfst9cY3lRYf-c_ZdboY3mqN9Su3-j3z5r2SHWlhB_LNAjyWlBGsvbGPlTqDziYQwZN4aGsqVKQb9Vw",
      "e": "AQAB"
    },
    {
      "kty": "RSA",
      "alg": "RS256",
      "use": "sig",
      "kid": "b3319a147514df7ee5e4bcdee51350cc890cc89e",
      "n":
      "up97uqrF9MWOPaPkwSaBeuAPLOr9FKcaWGdVEGzQ4f3Zq5WKVZowx9TCBxmImNJ1qmUi13pB8otwM_l5lfY1AFBMxVbQCUXntLovhDaiSvYp4wGDjFzQiYA-pUq8h6MUZBnhleYrkU7XlCBwNVyN8qNMkpLA7KFZYz-486GnV2NIJJx_4BGa3HdKwQGxi2tjuQsQvao5W4xmSVaaEWopBwMy2QmlhSFQuPUpTaywTqUcUq_6SfAHhZ4IDa_FxEd2c2z8gFGtfst9cY3lRYf-c_ZdboY3mqN9Su3-j3z5r2SHWlhB_LNAjyWlBGsvbGPlTqDziYQwZN4aGsqVKQb9Vw",
      "e": "AQAB"
    }
  ]
}
)";
<<<<<<< HEAD
    auto jwks = google::jwt_verify::Jwks::createFrom(
        valid_jwks, google::jwt_verify::Jwks::JWKS);
    EXPECT_CALL(*mock_resolver, jwks()).WillOnce(ReturnRef(jwks));

    auto res2 = http_ptr->SimpleGet(
        fmt::format("http://0.0.0.0:{}/healthz", server.getPort()), {}, "",
        io_context, yield);
    EXPECT_EQ(res2->result(), boost::beast::http::status::ok);
=======
  auto jwks = google::jwt_verify::Jwks::createFrom(
      valid_jwks, google::jwt_verify::Jwks::JWKS);

  EXPECT_CALL(*mock_resolver, jwks()).Times(2).WillRepeatedly(ReturnRef(jwks));

  auto resolver_cache =
      std::make_unique<filters::oidc::MockJwksResolverCache>();
  EXPECT_CALL(*resolver_cache, getResolver())
      .Times(2)
      .WillRepeatedly(Return(mock_resolver));

  chain->setJwksResolverCacheForTest(std::move(resolver_cache));
  EXPECT_TRUE(chain->jwksActive());

  std::vector<std::unique_ptr<filters::FilterChain>> chains;
  chains.push_back(std::move(chain));

  HealthcheckAsyncServer server(chains, "0.0.0.0", 33334);

  auto http_ptr = common::http::ptr_t(new common::http::HttpImpl);

  boost::asio::spawn(io_context, [&](boost::asio::yield_context yield) {
    auto res = http_ptr->SimpleGet(
        fmt::format("http://0.0.0.0:{}/healthz", server.getPort()), {}, "",
        io_context, yield);
    EXPECT_EQ(res->result(), boost::beast::http::status::ok);
>>>>>>> 39833fbf
  });

  io_context.run();
}

}  // namespace service
}  // namespace authservice<|MERGE_RESOLUTION|>--- conflicted
+++ resolved
@@ -77,7 +77,7 @@
   ]
 }
 )";
-<<<<<<< HEAD
+
     auto jwks = google::jwt_verify::Jwks::createFrom(
         valid_jwks, google::jwt_verify::Jwks::JWKS);
     EXPECT_CALL(*mock_resolver, jwks()).WillOnce(ReturnRef(jwks));
@@ -86,34 +86,6 @@
         fmt::format("http://0.0.0.0:{}/healthz", server.getPort()), {}, "",
         io_context, yield);
     EXPECT_EQ(res2->result(), boost::beast::http::status::ok);
-=======
-  auto jwks = google::jwt_verify::Jwks::createFrom(
-      valid_jwks, google::jwt_verify::Jwks::JWKS);
-
-  EXPECT_CALL(*mock_resolver, jwks()).Times(2).WillRepeatedly(ReturnRef(jwks));
-
-  auto resolver_cache =
-      std::make_unique<filters::oidc::MockJwksResolverCache>();
-  EXPECT_CALL(*resolver_cache, getResolver())
-      .Times(2)
-      .WillRepeatedly(Return(mock_resolver));
-
-  chain->setJwksResolverCacheForTest(std::move(resolver_cache));
-  EXPECT_TRUE(chain->jwksActive());
-
-  std::vector<std::unique_ptr<filters::FilterChain>> chains;
-  chains.push_back(std::move(chain));
-
-  HealthcheckAsyncServer server(chains, "0.0.0.0", 33334);
-
-  auto http_ptr = common::http::ptr_t(new common::http::HttpImpl);
-
-  boost::asio::spawn(io_context, [&](boost::asio::yield_context yield) {
-    auto res = http_ptr->SimpleGet(
-        fmt::format("http://0.0.0.0:{}/healthz", server.getPort()), {}, "",
-        io_context, yield);
-    EXPECT_EQ(res->result(), boost::beast::http::status::ok);
->>>>>>> 39833fbf
   });
 
   io_context.run();
