{
  "listen_address": "127.0.0.1",
  "listen_port": "10003",
  "log_level": "trace",
  "threads": 8,
  "chains": [
    {
<<<<<<< HEAD
      "oidc":
      {
        "authorization": {
          "scheme": "https",
          "hostname": "google3",
          "path": "/path3",
          "port": 443
        },
        "token": {
          "scheme": "https",
          "hostname": "google2",
          "path": "/path2",
          "port": 443
        },
        "jwks_uri": {
          "scheme": "https",
          "hostname": "google1",
          "path": "/path1",
          "port": 443
        },
        "callback": {
          "scheme": "https",
          "hostname": "google4",
          "path": "/path4",
          "port": 443
        },
        "client_id": "foo",
        "client_secret": "bar",
        "scopes": ["scope"],
        "landing_page": "page",
        "cryptor_secret": "some-secret",
        "cookie_name_prefix": "my-app",
        "id_token": {
          "preamble": "Bearer",
          "header": "authorization"
        },
        "access_token": {
          "header": "x-access-token"
        },
        "timeout": 300,
        "logout": {
          "path": "/logout",
          "redirect_to_uri": "https://logout-redirect"
        }
      }
=======
      "name": "test-chain",
      "match": {
        "header": "x-tenant-identifier",
        "equality": "tenant1"
      },
      "filters": [
        {
          "oidc": {
            "authorization": {
              "scheme": "https",
              "hostname": "google3",
              "path": "/path3",
              "port": 443
            },
            "token": {
              "scheme": "https",
              "hostname": "google2",
              "path": "/path2",
              "port": 443
            },
            "jwks_uri": {
              "scheme": "https",
              "hostname": "google1",
              "path": "/path1",
              "port": 443
            },
            "callback": {
              "scheme": "https",
              "hostname": "google4",
              "path": "/path4",
              "port": 443
            },
            "client_id": "foo",
            "client_secret": "bar",
            "scopes": [
              "scope"
            ],
            "landing_page": "page",
            "cryptor_secret": "some-secret",
            "cookie_name_prefix": "my-app",
            "id_token": {
              "preamble": "Bearer",
              "header": "authorization"
            },
            "access_token": {
              "header": "x-access-token"
            },
            "timeout": 300
          }
        }
      ]
>>>>>>> f806c743
    }
  ]
}<|MERGE_RESOLUTION|>--- conflicted
+++ resolved
@@ -5,53 +5,6 @@
   "threads": 8,
   "chains": [
     {
-<<<<<<< HEAD
-      "oidc":
-      {
-        "authorization": {
-          "scheme": "https",
-          "hostname": "google3",
-          "path": "/path3",
-          "port": 443
-        },
-        "token": {
-          "scheme": "https",
-          "hostname": "google2",
-          "path": "/path2",
-          "port": 443
-        },
-        "jwks_uri": {
-          "scheme": "https",
-          "hostname": "google1",
-          "path": "/path1",
-          "port": 443
-        },
-        "callback": {
-          "scheme": "https",
-          "hostname": "google4",
-          "path": "/path4",
-          "port": 443
-        },
-        "client_id": "foo",
-        "client_secret": "bar",
-        "scopes": ["scope"],
-        "landing_page": "page",
-        "cryptor_secret": "some-secret",
-        "cookie_name_prefix": "my-app",
-        "id_token": {
-          "preamble": "Bearer",
-          "header": "authorization"
-        },
-        "access_token": {
-          "header": "x-access-token"
-        },
-        "timeout": 300,
-        "logout": {
-          "path": "/logout",
-          "redirect_to_uri": "https://logout-redirect"
-        }
-      }
-=======
       "name": "test-chain",
       "match": {
         "header": "x-tenant-identifier",
@@ -99,11 +52,14 @@
             "access_token": {
               "header": "x-access-token"
             },
-            "timeout": 300
+            "timeout": 300,
+            "logout": {
+              "path": "/logout",
+              "redirect_to_uri": "https://logout-redirect"
+            }
           }
         }
       ]
->>>>>>> f806c743
     }
   ]
 }