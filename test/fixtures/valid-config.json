{
  "listen_address": "127.0.0.1",
  "listen_port": "10003",
  "log_level": "trace",
  "chains": [
    {
<<<<<<< HEAD
      "name": "test-chain",
      "match": {
        "header": "x-tenant-identifier",
        "equality": "tenant1"
      },
      "filters": [
        {
          "oidc": {
            "authorization": {
              "scheme": "https",
              "hostname": "google3",
              "path": "/path3",
              "port": 443
            },
            "token": {
              "scheme": "https",
              "hostname": "google2",
              "path": "/path2",
              "port": 443
            },
            "jwks_uri": {
              "scheme": "https",
              "hostname": "google1",
              "path": "/path1",
              "port": 443
            },
            "jwks": "some-jwks",
            "callback": {
              "scheme": "https",
              "hostname": "google4",
              "path": "/path4",
              "port": 443
            },
            "client_id": "foo",
            "client_secret": "bar",
            "scopes": [
              "scope"
            ],
            "landing_page": "page",
            "cryptor_secret": "some-secret",
            "cookie_name_prefix": "my-app",
            "id_token": {
              "preamble": "Bearer",
              "header": "authorization"
            },
            "access_token": {
              "header": "x-access-token"
            }
          }
        }
      ]
=======
      "oidc":
      {
        "authorization": {
          "scheme": "https",
          "hostname": "google3",
          "path": "/path3",
          "port": 443
        },
        "token": {
          "scheme": "https",
          "hostname": "google2",
          "path": "/path2",
          "port": 443
        },
        "jwks_uri": {
          "scheme": "https",
          "hostname": "google1",
          "path": "/path1",
          "port": 443
        },
        "callback": {
          "scheme": "https",
          "hostname": "google4",
          "path": "/path4",
          "port": 443
        },
        "client_id": "foo",
        "client_secret": "bar",
        "scopes": ["scope"],
        "landing_page": "page",
        "cryptor_secret": "some-secret",
        "cookie_name_prefix": "my-app",
        "id_token": {
          "preamble": "Bearer",
          "header": "authorization"
        },
        "access_token": {
          "header": "x-access-token"
        },
        "timeout": 300
      }
>>>>>>> ad5a94f4
    }
  ]
}<|MERGE_RESOLUTION|>--- conflicted
+++ resolved
@@ -4,7 +4,6 @@
   "log_level": "trace",
   "chains": [
     {
-<<<<<<< HEAD
       "name": "test-chain",
       "match": {
         "header": "x-tenant-identifier",
@@ -31,7 +30,6 @@
               "path": "/path1",
               "port": 443
             },
-            "jwks": "some-jwks",
             "callback": {
               "scheme": "https",
               "hostname": "google4",
@@ -52,53 +50,11 @@
             },
             "access_token": {
               "header": "x-access-token"
-            }
+            },
+            "timeout": 300
           }
         }
       ]
-=======
-      "oidc":
-      {
-        "authorization": {
-          "scheme": "https",
-          "hostname": "google3",
-          "path": "/path3",
-          "port": 443
-        },
-        "token": {
-          "scheme": "https",
-          "hostname": "google2",
-          "path": "/path2",
-          "port": 443
-        },
-        "jwks_uri": {
-          "scheme": "https",
-          "hostname": "google1",
-          "path": "/path1",
-          "port": 443
-        },
-        "callback": {
-          "scheme": "https",
-          "hostname": "google4",
-          "path": "/path4",
-          "port": 443
-        },
-        "client_id": "foo",
-        "client_secret": "bar",
-        "scopes": ["scope"],
-        "landing_page": "page",
-        "cryptor_secret": "some-secret",
-        "cookie_name_prefix": "my-app",
-        "id_token": {
-          "preamble": "Bearer",
-          "header": "authorization"
-        },
-        "access_token": {
-          "header": "x-access-token"
-        },
-        "timeout": 300
-      }
->>>>>>> ad5a94f4
     }
   ]
 }