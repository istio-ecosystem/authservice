#include "src/filters/oidc/oidc_filter.h"
#include "absl/strings/str_join.h"
#include "external/com_google_googleapis/google/rpc/code.pb.h"
#include "gmock/gmock.h"
#include "gtest/gtest.h"
#include "src/common/http/headers.h"
#include "test/common/http/mocks.h"
#include "test/common/session/mocks.h"
#include "test/filters/oidc/mocks.h"
#include <regex>

namespace transparent_auth {
namespace filters {
namespace oidc {

class OidcFilterTest : public ::testing::Test {
 protected:
  authservice::config::oidc::OIDCConfig config_;

  void SetUp() override {
    config_.mutable_authorization()->set_scheme("https");
    config_.mutable_authorization()->set_hostname("acme-idp.tld");
    config_.mutable_authorization()->set_port(443);
    config_.mutable_authorization()->set_path("/authorization");
    config_.mutable_token()->set_scheme("https");
    config_.mutable_token()->set_hostname("acme-idp.tld");
    config_.mutable_token()->set_port(443);
    config_.mutable_token()->set_path("/token");
    config_.mutable_jwks()->set_scheme("https");
    config_.mutable_jwks()->set_hostname("acme-idp.tld");
    config_.mutable_jwks()->set_port(443);
    config_.mutable_jwks()->set_path("/token");
    config_.mutable_callback()->set_scheme("https");
    config_.mutable_callback()->set_hostname("me.tld");
    config_.mutable_callback()->set_port(443);
    config_.mutable_callback()->set_path("/callback");
    config_.set_client_id("example-app");
    config_.set_client_secret("ZXhhbXBsZS1hcHAtc2VjcmV0");
    config_.set_landing_page("/landing-page");
  }
};

TEST_F(OidcFilterTest, Constructor) {
  TokenResponseParserMock parser_mock;
  auto cryptor_mock = std::make_shared<common::session::TokenEncryptorMock>();
  OidcFilter filter(common::http::ptr_t(), config_, parser_mock, cryptor_mock);
}

TEST_F(OidcFilterTest, Name) {
  TokenResponseParserMock parser_mock;
  auto cryptor_mock = std::make_shared<common::session::TokenEncryptorMock>();
  OidcFilter filter(common::http::ptr_t(), config_, parser_mock, cryptor_mock);
  ASSERT_EQ(filter.Name().compare("oidc"), 0);
}

TEST_F(OidcFilterTest, NoHttpHeader) {
  TokenResponseParserMock parser_mock;
  auto cryptor_mock = std::make_shared<common::session::TokenEncryptorMock>();
  OidcFilter filter(common::http::ptr_t(), config_, parser_mock, cryptor_mock);

  ::envoy::service::auth::v2::CheckRequest request;
  ::envoy::service::auth::v2::CheckResponse response;
  auto status = filter.Process(&request, &response);
  ASSERT_EQ(status, google::rpc::Code::INVALID_ARGUMENT);
}

/* TODO: Reinstate
TEST_F(OidcFilterTest, NoHttpSchema) {
  OidcFilter filter(common::http::ptr_t(), config);
  ::envoy::service::auth::v2::CheckRequest request;
  ::envoy::service::auth::v2::CheckResponse response;
  auto status = filter.Process(&request, &response);
  ASSERT_EQ(status.error_code(), ::grpc::StatusCode::INVALID_ARGUMENT);
}
 */

TEST_F(OidcFilterTest, NoAuthorization) {
  TokenResponseParserMock parser_mock;
  auto cryptor_mock = std::make_shared<common::session::TokenEncryptorMock>();
  EXPECT_CALL(*cryptor_mock, Encrypt(::testing::_))
      .WillOnce(::testing::Return("encrypted"));
  OidcFilter filter(common::http::ptr_t(), config_, parser_mock, cryptor_mock);
  ::envoy::service::auth::v2::CheckRequest request;
  ::envoy::service::auth::v2::CheckResponse response;
  auto httpRequest =
      request.mutable_attributes()->mutable_request()->mutable_http();
  httpRequest->set_scheme("https");
  auto status = filter.Process(&request, &response);
  ASSERT_EQ(status, google::rpc::Code::UNAUTHENTICATED);
  ASSERT_EQ(response.denied_response().status().code(),
            ::envoy::type::StatusCode::Found);
  ASSERT_EQ(response.denied_response().headers().size(), 4);

  for (auto iter : response.denied_response().headers()) {
    if (iter.header().key() == common::http::headers::Location) {
<<<<<<< HEAD
      std::regex re("^https://acme-idp\\.tld/authorization\\?client_id=example-app&nonce=[A-Za-z0-9_-]{43}&redirect_uri=https%3A%2F%2Fme\\.tld%2Fcallback&response_type=code&scope=openid&state=[A-Za-z0-9_-]{43}$");
      ASSERT_TRUE(std::regex_match(iter.header().value(), re));
=======
      ASSERT_EQ(iter.header().value().find(
                    common::http::http::ToUrl(config_.authorization())),
                0);
>>>>>>> 27ac89bc
    } else if (iter.header().key() == common::http::headers::CacheControl) {
      ASSERT_EQ(iter.header().value(),
                common::http::headers::CacheControlDirectives::NoCache);
    } else if (iter.header().key() == common::http::headers::Pragma) {
      ASSERT_EQ(iter.header().value(),
                common::http::headers::PragmaDirectives::NoCache);
    } else if (iter.header().key() == common::http::headers::SetCookie) {
      ASSERT_EQ(iter.header().value(),
                "__Host-acme-state-cookie=encrypted; HttpOnly; Path=/; "
                "SameSite=Lax; Secure");
    } else {
      FAIL();  // Unexpected header!
    }
  }
}

TEST_F(OidcFilterTest, InvalidCookies) {
  TokenResponseParserMock parser_mock;
  auto cryptor_mock = std::make_shared<common::session::TokenEncryptorMock>();
  EXPECT_CALL(*cryptor_mock, Encrypt(::testing::_))
      .WillOnce(::testing::Return("encrypted"));
  OidcFilter filter(common::http::ptr_t(), config_, parser_mock, cryptor_mock);
  ::envoy::service::auth::v2::CheckRequest request;
  ::envoy::service::auth::v2::CheckResponse response;
  auto httpRequest =
      request.mutable_attributes()->mutable_request()->mutable_http();
  httpRequest->set_scheme("https");
  httpRequest->mutable_headers()->insert(
      {common::http::headers::Cookie, "invalid"});
  auto status = filter.Process(&request, &response);
  // We expect to be redirected to authenticate
  ASSERT_EQ(status, google::rpc::Code::UNAUTHENTICATED);
  ASSERT_EQ(response.denied_response().headers().size(), 4);

  for (auto iter : response.denied_response().headers()) {
    if (iter.header().key() == common::http::headers::Location) {
      ASSERT_EQ(iter.header().value().find(
                    common::http::http::ToUrl(config_.authorization())),
                0);
    } else if (iter.header().key() == common::http::headers::CacheControl) {
      ASSERT_EQ(iter.header().value(),
                common::http::headers::CacheControlDirectives::NoCache);
    } else if (iter.header().key() == common::http::headers::Pragma) {
      ASSERT_EQ(iter.header().value(),
                common::http::headers::PragmaDirectives::NoCache);
    } else if (iter.header().key() == common::http::headers::SetCookie) {
      ASSERT_EQ(iter.header().value(),
                "__Host-acme-state-cookie=encrypted; HttpOnly; Path=/; "
                "SameSite=Lax; Secure");
    } else {
      FAIL();  // Unexpected header!
    }
  }
}

TEST_F(OidcFilterTest, InvalidSessionToken) {
  TokenResponseParserMock parser_mock;
  auto cryptor_mock = std::make_shared<common::session::TokenEncryptorMock>();
  EXPECT_CALL(*cryptor_mock, Encrypt(::testing::_))
      .WillOnce(::testing::Return("encrypted"));
  OidcFilter filter(common::http::ptr_t(), config_, parser_mock, cryptor_mock);
  ::envoy::service::auth::v2::CheckRequest request;
  ::envoy::service::auth::v2::CheckResponse response;
  auto httpRequest =
      request.mutable_attributes()->mutable_request()->mutable_http();
  httpRequest->set_scheme("https");
  httpRequest->mutable_headers()->insert(
      {common::http::headers::Cookie,
       "__Host-acme-id-token-session-cookie=invalid"});
  EXPECT_CALL(*cryptor_mock, Decrypt("invalid"))
      .WillOnce(::testing::Return(absl::nullopt));

  auto status = filter.Process(&request, &response);
  // We expect to be redirected to authenticate
  ASSERT_EQ(status, google::rpc::Code::UNAUTHENTICATED);
  ASSERT_EQ(response.denied_response().headers().size(), 4);

  for (auto iter : response.denied_response().headers()) {
    if (iter.header().key() == common::http::headers::Location) {
      ASSERT_EQ(iter.header().value().find(
                    common::http::http::ToUrl(config_.authorization())),
                0);
    } else if (iter.header().key() == common::http::headers::CacheControl) {
      ASSERT_EQ(iter.header().value(),
                common::http::headers::CacheControlDirectives::NoCache);
    } else if (iter.header().key() == common::http::headers::Pragma) {
      ASSERT_EQ(iter.header().value(),
                common::http::headers::PragmaDirectives::NoCache);
    } else if (iter.header().key() == common::http::headers::SetCookie) {
      ASSERT_EQ(iter.header().value(),
                "__Host-acme-state-cookie=encrypted; HttpOnly; Path=/; "
                "SameSite=Lax; Secure");
    } else {
      FAIL();  // Unexpected header!
    }
  }
}

TEST_F(OidcFilterTest, ValidSessionToken) {
  TokenResponseParserMock parser_mock;
  auto cryptor_mock = std::make_shared<common::session::TokenEncryptorMock>();
  OidcFilter filter(common::http::ptr_t(), config_, parser_mock, cryptor_mock);
  ::envoy::service::auth::v2::CheckRequest request;
  ::envoy::service::auth::v2::CheckResponse response;
  auto httpRequest =
      request.mutable_attributes()->mutable_request()->mutable_http();
  httpRequest->set_scheme("https");
  httpRequest->mutable_headers()->insert(
      {common::http::headers::Cookie,
       "__Host-acme-id-token-session-cookie=valid"});
  EXPECT_CALL(*cryptor_mock, Decrypt("valid"))
      .WillOnce(::testing::Return(absl::optional<std::string>("secret")));

  auto status = filter.Process(&request, &response);
  // We expect to be redirected to authenticate
  ASSERT_EQ(status, google::rpc::Code::OK);
  ASSERT_EQ(response.ok_response().headers().size(), 1);
  ASSERT_STREQ(common::http::headers::Authorization,
               response.ok_response().headers()[0].header().key().c_str());
  ASSERT_STREQ("Bearer secret",
               response.ok_response().headers()[0].header().value().c_str());
}

TEST_F(OidcFilterTest, RetrieveToken) {
  google::jwt_verify::Jwt jwt = {};
  TokenResponseParserMock parser_mock;
  auto cryptor_mock = std::make_shared<common::session::TokenEncryptorMock>();
  EXPECT_CALL(parser_mock, Parse(::testing::_, ::testing::_))
      .WillOnce(::testing::Return(absl::make_optional<TokenResponse>(jwt)));
  common::http::http_mock *mocked_http = new common::http::http_mock();
  auto raw_http = common::http::response_t(
      new beast::http::response<beast::http::string_body>());
  raw_http->result(beast::http::status::ok);
  EXPECT_CALL(*mocked_http, Post(::testing::_, ::testing::_, ::testing::_))
      .WillOnce(::testing::Return(::testing::ByMove(std::move(raw_http))));
  OidcFilter filter(common::http::ptr_t(mocked_http), config_, parser_mock,
                    cryptor_mock);
  ::envoy::service::auth::v2::CheckRequest request;
  ::envoy::service::auth::v2::CheckResponse response;
  auto httpRequest =
      request.mutable_attributes()->mutable_request()->mutable_http();
  httpRequest->set_scheme(""); // Seems like it should be "https", but in practice is empty
  httpRequest->set_host(config_.callback().hostname());
  httpRequest->mutable_headers()->insert(
      {common::http::headers::Cookie, "__Host-acme-state-cookie=valid"});
  EXPECT_CALL(*cryptor_mock, Decrypt("valid"))
      .WillOnce(::testing::Return(
          absl::optional<std::string>("expectedstate;expectednonce")));
  EXPECT_CALL(*cryptor_mock, Encrypt(::testing::_))
      .WillOnce(::testing::Return("encryptedtoken"));
  std::vector<absl::string_view> parts = {config_.callback().path().c_str(),
                                          "code=value&state=expectedstate"};
  httpRequest->set_path(absl::StrJoin(parts, "?"));
  auto code = filter.Process(&request, &response);
  ASSERT_EQ(code, google::rpc::Code::UNAUTHENTICATED);

  ASSERT_EQ(response.denied_response().headers().size(), 5);

  for (auto iter : response.denied_response().headers()) {
    if (iter.header().key() == common::http::headers::Location) {
      ASSERT_EQ(iter.header().value().find(config_.landing_page()), 0);
    } else if (iter.header().key() == common::http::headers::CacheControl) {
      ASSERT_EQ(iter.header().value(),
                common::http::headers::CacheControlDirectives::NoCache);
    } else if (iter.header().key() == common::http::headers::Pragma) {
      ASSERT_EQ(iter.header().value(),
                common::http::headers::PragmaDirectives::NoCache);
    } else if (iter.header().key() == common::http::headers::SetCookie) {
      ASSERT_TRUE((iter.header().value() == "__Host-acme-id-token-session-"
                                            "cookie=encryptedtoken; HttpOnly; "
                                            "Path=/; SameSite=Lax; Secure") ||
                  (iter.header().value() == "__Host-acme-state-cookie=deleted; "
                                            "HttpOnly; Path=/; SameSite=Lax; "
                                            "Secure"));
    } else {
      FAIL();  // Unexpected header!
    }
  }
}

TEST_F(OidcFilterTest, RetrieveTokenMissingStateCookie) {
  TokenResponseParserMock parser_mock;
  auto cryptor_mock = std::make_shared<common::session::TokenEncryptorMock>();
  common::http::http_mock *mocked_http = new common::http::http_mock();
  OidcFilter filter(common::http::ptr_t(mocked_http), config_, parser_mock,
                    cryptor_mock);
  ::envoy::service::auth::v2::CheckRequest request;
  ::envoy::service::auth::v2::CheckResponse response;
  auto httpRequest =
      request.mutable_attributes()->mutable_request()->mutable_http();
  httpRequest->set_scheme("https");
  httpRequest->set_host(config_.callback().hostname());
  std::vector<absl::string_view> parts = {config_.callback().path().c_str(),
                                          "code=value&state=expectedstate"};
  httpRequest->set_path(absl::StrJoin(parts, "?"));
  auto code = filter.Process(&request, &response);
  ASSERT_EQ(code, google::rpc::Code::INVALID_ARGUMENT);

  ASSERT_EQ(response.denied_response().headers().size(), 3);

  for (auto iter : response.denied_response().headers()) {
    if (iter.header().key() == common::http::headers::CacheControl) {
      ASSERT_EQ(iter.header().value(),
                common::http::headers::CacheControlDirectives::NoCache);
    } else if (iter.header().key() == common::http::headers::Pragma) {
      ASSERT_EQ(iter.header().value(),
                common::http::headers::PragmaDirectives::NoCache);
    } else if (iter.header().key() == common::http::headers::SetCookie) {
      ASSERT_EQ(iter.header().value(),
                "__Host-acme-state-cookie=deleted; HttpOnly; Path=/; "
                "SameSite=Lax; Secure");
    } else {
      FAIL();  // Unexpected header!
    }
  }
}

TEST_F(OidcFilterTest, RetrieveTokenInvalidStateCookie) {
  TokenResponseParserMock parser_mock;
  auto cryptor_mock = std::make_shared<common::session::TokenEncryptorMock>();
  common::http::http_mock *mocked_http = new common::http::http_mock();
  OidcFilter filter(common::http::ptr_t(mocked_http), config_, parser_mock,
                    cryptor_mock);
  ::envoy::service::auth::v2::CheckRequest request;
  ::envoy::service::auth::v2::CheckResponse response;
  auto httpRequest =
      request.mutable_attributes()->mutable_request()->mutable_http();
  httpRequest->set_scheme("https");
  httpRequest->set_host(config_.callback().hostname());
  httpRequest->mutable_headers()->insert(
      {common::http::headers::Cookie, "__Host-acme-state-cookie=invalid"});
  EXPECT_CALL(*cryptor_mock, Decrypt("invalid"))
      .WillOnce(::testing::Return(absl::nullopt));
  std::vector<absl::string_view> parts = {config_.callback().path().c_str(),
                                          "code=value&state=expectedstate"};
  httpRequest->set_path(absl::StrJoin(parts, "?"));
  auto code = filter.Process(&request, &response);
  ASSERT_EQ(code, google::rpc::Code::INVALID_ARGUMENT);

  ASSERT_EQ(response.denied_response().headers().size(), 3);

  for (auto iter : response.denied_response().headers()) {
    if (iter.header().key() == common::http::headers::CacheControl) {
      ASSERT_EQ(iter.header().value(),
                common::http::headers::CacheControlDirectives::NoCache);
    } else if (iter.header().key() == common::http::headers::Pragma) {
      ASSERT_EQ(iter.header().value(),
                common::http::headers::PragmaDirectives::NoCache);
    } else if (iter.header().key() == common::http::headers::SetCookie) {
      ASSERT_EQ(iter.header().value(),
                "__Host-acme-state-cookie=deleted; HttpOnly; Path=/; "
                "SameSite=Lax; Secure");
    } else {
      FAIL();  // Unexpected header!
    }
  }
}

TEST_F(OidcFilterTest, RetrieveTokenInvalidStateCookieFormat) {
  TokenResponseParserMock parser_mock;
  auto cryptor_mock = std::make_shared<common::session::TokenEncryptorMock>();
  common::http::http_mock *mocked_http = new common::http::http_mock();
  OidcFilter filter(common::http::ptr_t(mocked_http), config_, parser_mock,
                    cryptor_mock);
  ::envoy::service::auth::v2::CheckRequest request;
  ::envoy::service::auth::v2::CheckResponse response;
  auto httpRequest =
      request.mutable_attributes()->mutable_request()->mutable_http();
  httpRequest->set_scheme("https");
  httpRequest->set_host(config_.callback().hostname());
  httpRequest->mutable_headers()->insert(
      {common::http::headers::Cookie, "__Host-acme-state-cookie=valid"});
  EXPECT_CALL(*cryptor_mock, Decrypt("valid"))
      .WillOnce(
          ::testing::Return(absl::optional<std::string>("invalidformat")));
  std::vector<absl::string_view> parts = {config_.callback().path().c_str(),
                                          "code=value&state=expectedstate"};
  httpRequest->set_path(absl::StrJoin(parts, "?"));
  auto code = filter.Process(&request, &response);
  ASSERT_EQ(code, google::rpc::Code::INVALID_ARGUMENT);

  ASSERT_EQ(response.denied_response().headers().size(), 3);

  for (auto iter : response.denied_response().headers()) {
    if (iter.header().key() == common::http::headers::CacheControl) {
      ASSERT_EQ(iter.header().value(),
                common::http::headers::CacheControlDirectives::NoCache);
    } else if (iter.header().key() == common::http::headers::Pragma) {
      ASSERT_EQ(iter.header().value(),
                common::http::headers::PragmaDirectives::NoCache);
    } else if (iter.header().key() == common::http::headers::SetCookie) {
      ASSERT_EQ(iter.header().value(),
                "__Host-acme-state-cookie=deleted; HttpOnly; Path=/; "
                "SameSite=Lax; Secure");
    } else {
      FAIL();  // Unexpected header!
    }
  }
}

TEST_F(OidcFilterTest, RetrieveTokenMissingCode) {
  TokenResponseParserMock parser_mock;
  auto cryptor_mock = std::make_shared<common::session::TokenEncryptorMock>();
  OidcFilter filter(common::http::ptr_t(), config_, parser_mock, cryptor_mock);
  ::envoy::service::auth::v2::CheckRequest request;
  ::envoy::service::auth::v2::CheckResponse response;
  auto httpRequest =
      request.mutable_attributes()->mutable_request()->mutable_http();
  httpRequest->set_scheme("https");
  httpRequest->set_host(config_.callback().hostname());
  httpRequest->set_path(config_.callback().path());
  std::vector<absl::string_view> parts = {config_.callback().path().c_str(),
                                          "key=value&state=expectedstate"};
  httpRequest->set_path(absl::StrJoin(parts, "?"));
  auto code = filter.Process(&request, &response);
  ASSERT_EQ(code, google::rpc::Code::INVALID_ARGUMENT);

  ASSERT_EQ(response.denied_response().headers().size(), 3);

  for (auto iter : response.denied_response().headers()) {
    if (iter.header().key() == common::http::headers::CacheControl) {
      ASSERT_EQ(iter.header().value(),
                common::http::headers::CacheControlDirectives::NoCache);
    } else if (iter.header().key() == common::http::headers::Pragma) {
      ASSERT_EQ(iter.header().value(),
                common::http::headers::PragmaDirectives::NoCache);
    } else if (iter.header().key() == common::http::headers::SetCookie) {
      ASSERT_EQ(iter.header().value(),
                "__Host-acme-state-cookie=deleted; HttpOnly; Path=/; "
                "SameSite=Lax; Secure");
    } else {
      FAIL();  // Unexpected header!
    }
  }
}

TEST_F(OidcFilterTest, RetrieveTokenMissingState) {
  TokenResponseParserMock parser_mock;
  auto cryptor_mock = std::make_shared<common::session::TokenEncryptorMock>();
  OidcFilter filter(common::http::ptr_t(), config_, parser_mock, cryptor_mock);
  ::envoy::service::auth::v2::CheckRequest request;
  ::envoy::service::auth::v2::CheckResponse response;
  auto httpRequest =
      request.mutable_attributes()->mutable_request()->mutable_http();
  httpRequest->set_scheme("https");
  httpRequest->set_host(config_.callback().hostname());
  httpRequest->set_path(config_.callback().path());
  std::vector<absl::string_view> parts = {config_.callback().path().c_str(),
                                          "code=value"};
  httpRequest->set_path(absl::StrJoin(parts, "?"));
  auto code = filter.Process(&request, &response);
  ASSERT_EQ(code, google::rpc::Code::INVALID_ARGUMENT);

  ASSERT_EQ(response.denied_response().headers().size(), 3);

  for (auto iter : response.denied_response().headers()) {
    if (iter.header().key() == common::http::headers::CacheControl) {
      ASSERT_EQ(iter.header().value(),
                common::http::headers::CacheControlDirectives::NoCache);
    } else if (iter.header().key() == common::http::headers::Pragma) {
      ASSERT_EQ(iter.header().value(),
                common::http::headers::PragmaDirectives::NoCache);
    } else if (iter.header().key() == common::http::headers::SetCookie) {
      ASSERT_EQ(iter.header().value(),
                "__Host-acme-state-cookie=deleted; HttpOnly; Path=/; "
                "SameSite=Lax; Secure");
    } else {
      FAIL();  // Unexpected header!
    }
  }
}

TEST_F(OidcFilterTest, RetrieveTokenUnexpectedState) {
  TokenResponseParserMock parser_mock;
  auto cryptor_mock = std::make_shared<common::session::TokenEncryptorMock>();
  OidcFilter filter(common::http::ptr_t(), config_, parser_mock, cryptor_mock);
  ::envoy::service::auth::v2::CheckRequest request;
  ::envoy::service::auth::v2::CheckResponse response;
  auto httpRequest =
      request.mutable_attributes()->mutable_request()->mutable_http();
  httpRequest->set_scheme("https");
  httpRequest->set_host(config_.callback().hostname());
  httpRequest->set_path(config_.callback().path());
  std::vector<absl::string_view> parts = {config_.callback().path().c_str(),
                                          "code=value&state=unexpectedstate"};
  httpRequest->set_path(absl::StrJoin(parts, "?"));
  auto code = filter.Process(&request, &response);
  ASSERT_EQ(code, google::rpc::Code::INVALID_ARGUMENT);

  ASSERT_EQ(response.denied_response().headers().size(), 3);

  for (auto iter : response.denied_response().headers()) {
    if (iter.header().key() == common::http::headers::CacheControl) {
      ASSERT_EQ(iter.header().value(),
                common::http::headers::CacheControlDirectives::NoCache);
    } else if (iter.header().key() == common::http::headers::Pragma) {
      ASSERT_EQ(iter.header().value(),
                common::http::headers::PragmaDirectives::NoCache);
    } else if (iter.header().key() == common::http::headers::SetCookie) {
      ASSERT_EQ(iter.header().value(),
                "__Host-acme-state-cookie=deleted; HttpOnly; Path=/; "
                "SameSite=Lax; Secure");
    } else {
      FAIL();  // Unexpected header!
    }
  }
}

TEST_F(OidcFilterTest, RetrieveTokenBrokenPipe) {
  TokenResponseParserMock parser_mock;
  auto cryptor_mock = std::make_shared<common::session::TokenEncryptorMock>();
  common::http::http_mock *http_mock = new common::http::http_mock();
  auto raw_http = common::http::response_t();
  EXPECT_CALL(*http_mock, Post(::testing::_, ::testing::_, ::testing::_))
      .WillOnce(::testing::Return(::testing::ByMove(std::move(raw_http))));
  OidcFilter filter(common::http::ptr_t(http_mock), config_, parser_mock,
                    cryptor_mock);
  ::envoy::service::auth::v2::CheckRequest request;
  ::envoy::service::auth::v2::CheckResponse response;
  auto httpRequest =
      request.mutable_attributes()->mutable_request()->mutable_http();
  httpRequest->set_scheme("https");
  httpRequest->set_host(config_.callback().hostname());
  httpRequest->set_path(config_.callback().path());
  httpRequest->mutable_headers()->insert(
      {common::http::headers::Cookie, "__Host-acme-state-cookie=valid"});
  EXPECT_CALL(*cryptor_mock, Decrypt("valid"))
      .WillOnce(::testing::Return(
          absl::optional<std::string>("expectedstate;expectednonce")));
  std::vector<absl::string_view> parts = {config_.callback().path().c_str(),
                                          "code=value&state=expectedstate"};
  httpRequest->set_path(absl::StrJoin(parts, "?"));
  auto code = filter.Process(&request, &response);
  ASSERT_EQ(code, google::rpc::Code::INTERNAL);

  ASSERT_EQ(response.denied_response().headers().size(), 3);

  for (auto iter : response.denied_response().headers()) {
    if (iter.header().key() == common::http::headers::CacheControl) {
      ASSERT_EQ(iter.header().value(),
                common::http::headers::CacheControlDirectives::NoCache);
    } else if (iter.header().key() == common::http::headers::Pragma) {
      ASSERT_EQ(iter.header().value(),
                common::http::headers::PragmaDirectives::NoCache);
    } else if (iter.header().key() == common::http::headers::SetCookie) {
      ASSERT_EQ(iter.header().value(),
                "__Host-acme-state-cookie=deleted; HttpOnly; Path=/; "
                "SameSite=Lax; Secure");
    } else {
      FAIL();  // Unexpected header!
    }
  }
}

TEST_F(OidcFilterTest, RetrieveTokenInvalidResponse) {
  TokenResponseParserMock parser_mock;
  auto cryptor_mock = std::make_shared<common::session::TokenEncryptorMock>();
  EXPECT_CALL(parser_mock, Parse(::testing::_, ::testing::_))
      .WillOnce(::testing::Return(absl::nullopt));
  common::http::http_mock *http_mock = new common::http::http_mock();
  auto raw_http = common::http::response_t(
      (new beast::http::response<beast::http::string_body>()));
  EXPECT_CALL(*http_mock, Post(::testing::_, ::testing::_, ::testing::_))
      .WillOnce(::testing::Return(::testing::ByMove(std::move(raw_http))));
  OidcFilter filter(common::http::ptr_t(http_mock), config_, parser_mock,
                    cryptor_mock);
  ::envoy::service::auth::v2::CheckRequest request;
  ::envoy::service::auth::v2::CheckResponse response;
  auto httpRequest =
      request.mutable_attributes()->mutable_request()->mutable_http();
  httpRequest->set_scheme("https");
  httpRequest->set_host(config_.callback().hostname());
  httpRequest->set_path(config_.callback().path());
  httpRequest->mutable_headers()->insert(
      {common::http::headers::Cookie, "__Host-acme-state-cookie=valid"});
  EXPECT_CALL(*cryptor_mock, Decrypt("valid"))
      .WillOnce(::testing::Return(
          absl::optional<std::string>("expectedstate;expectednonce")));
  std::vector<absl::string_view> parts = {config_.callback().path().c_str(),
                                          "code=value&state=expectedstate"};
  httpRequest->set_path(absl::StrJoin(parts, "?"));
  auto code = filter.Process(&request, &response);
  ASSERT_EQ(code, google::rpc::Code::INVALID_ARGUMENT);

  ASSERT_EQ(response.denied_response().headers().size(), 3);

  for (auto iter : response.denied_response().headers()) {
    if (iter.header().key() == common::http::headers::CacheControl) {
      ASSERT_EQ(iter.header().value(),
                common::http::headers::CacheControlDirectives::NoCache);
    } else if (iter.header().key() == common::http::headers::Pragma) {
      ASSERT_EQ(iter.header().value(),
                common::http::headers::PragmaDirectives::NoCache);
    } else if (iter.header().key() == common::http::headers::SetCookie) {
      ASSERT_EQ(iter.header().value(),
                "__Host-acme-state-cookie=deleted; HttpOnly; Path=/; "
                "SameSite=Lax; Secure");
    } else {
      FAIL();  // Unexpected header!
    }
  }
}

}  // namespace oidc
}  // namespace filters
}  // namespace transparent_auth<|MERGE_RESOLUTION|>--- conflicted
+++ resolved
@@ -93,14 +93,8 @@
 
   for (auto iter : response.denied_response().headers()) {
     if (iter.header().key() == common::http::headers::Location) {
-<<<<<<< HEAD
       std::regex re("^https://acme-idp\\.tld/authorization\\?client_id=example-app&nonce=[A-Za-z0-9_-]{43}&redirect_uri=https%3A%2F%2Fme\\.tld%2Fcallback&response_type=code&scope=openid&state=[A-Za-z0-9_-]{43}$");
       ASSERT_TRUE(std::regex_match(iter.header().value(), re));
-=======
-      ASSERT_EQ(iter.header().value().find(
-                    common::http::http::ToUrl(config_.authorization())),
-                0);
->>>>>>> 27ac89bc
     } else if (iter.header().key() == common::http::headers::CacheControl) {
       ASSERT_EQ(iter.header().value(),
                 common::http::headers::CacheControlDirectives::NoCache);
