--- conflicted
+++ resolved
@@ -29,11 +29,7 @@
         volumeMounts:
           - name: authservice-config # mount the volume containing the authservice ConfigMap
             mountPath: /etc/authservice
-<<<<<<< HEAD
-        livenessProbe:
-=======
         readinessProbe:
->>>>>>> 9310b8ee
           path: /healthz
           port: 10004
 ---
